--- conflicted
+++ resolved
@@ -41,11 +41,9 @@
   As before, the old output will continue to work, but `nix flake check` will
   issue a warning about it.
 
-<<<<<<< HEAD
-* Add experimental *indexed store derivations* installable syntax, part of the
-  the `computed-derivations` experimental feature.
-=======
 * `nix run` is now stricter wrt what it accepts:
     * Members of `apps` are now required to be apps (as defined in [the manual](https://nixos.org/manual/nix/stable/command-ref/new-cli/nix3-run.html#apps))
     * Member of `packages` or `legacyPackages` cannot be of type "app" when used by `nix run`.
->>>>>>> 51712bf0
+
+* Add experimental *indexed store derivations* installable syntax, part of the
+  the `computed-derivations` experimental feature.