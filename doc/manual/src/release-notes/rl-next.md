# Release X.Y (202?-??-??)

- [URL flake references](@docroot@/command-ref/new-cli/nix3-flake.md#flake-references) now support [percent-encoded](https://datatracker.ietf.org/doc/html/rfc3986#section-2.1) characters.

- [Path-like flake references](@docroot@/command-ref/new-cli/nix3-flake.md#path-like-syntax) now accept arbitrary unicode characters (except `#` and `?`).

<<<<<<< HEAD
- Error messages regarding malformed input to [`derivation add`](@docroot@/command-ref/new-cli/nix3-derivation-add.md) are now clearer and more detailed.

- The `discard-references` feature has been stabilized.
  This means that the
  [unsafeDiscardReferences](@docroot@/contributing/experimental-features.md#xp-feature-discard-references)
  attribute is no longer guarded by an experimental flag and can be used
  freely.

- The JSON output for derived paths with are store paths is now a string, not an object with a single `path` field.
  This only affects `nix-build --json` when "building" non-derivation things like fetched sources, which is a no-op.

- Introduce a new [`outputOf`](@docroot@/language/builtins.md#builtins-outputOf) builtin.
  It is part of the [`dynamic-derivations`](@docroot@/contributing/experimental-features.md#xp-feature-dynamic-derivations) experimental feature.

- Introduce new flake installable syntax `flakeref#.attrPath` where the "." prefix denotes no searching of default attribute prefixes like `packages.<SYSTEM>` or `legacyPackages.<SYSTEM>`.
=======
- The experimental feature `repl-flake` is no longer needed, as its functionality is now part of the `flakes` experimental feature. To get the previous behavior, use the `--file/--expr` flags accordingly.
>>>>>>> 13a9090f
<|MERGE_RESOLUTION|>--- conflicted
+++ resolved
@@ -4,22 +4,6 @@
 
 - [Path-like flake references](@docroot@/command-ref/new-cli/nix3-flake.md#path-like-syntax) now accept arbitrary unicode characters (except `#` and `?`).
 
-<<<<<<< HEAD
-- Error messages regarding malformed input to [`derivation add`](@docroot@/command-ref/new-cli/nix3-derivation-add.md) are now clearer and more detailed.
+- The experimental feature `repl-flake` is no longer needed, as its functionality is now part of the `flakes` experimental feature. To get the previous behavior, use the `--file/--expr` flags accordingly.
 
-- The `discard-references` feature has been stabilized.
-  This means that the
-  [unsafeDiscardReferences](@docroot@/contributing/experimental-features.md#xp-feature-discard-references)
-  attribute is no longer guarded by an experimental flag and can be used
-  freely.
-
-- The JSON output for derived paths with are store paths is now a string, not an object with a single `path` field.
-  This only affects `nix-build --json` when "building" non-derivation things like fetched sources, which is a no-op.
-
-- Introduce a new [`outputOf`](@docroot@/language/builtins.md#builtins-outputOf) builtin.
-  It is part of the [`dynamic-derivations`](@docroot@/contributing/experimental-features.md#xp-feature-dynamic-derivations) experimental feature.
-
-- Introduce new flake installable syntax `flakeref#.attrPath` where the "." prefix denotes no searching of default attribute prefixes like `packages.<SYSTEM>` or `legacyPackages.<SYSTEM>`.
-=======
-- The experimental feature `repl-flake` is no longer needed, as its functionality is now part of the `flakes` experimental feature. To get the previous behavior, use the `--file/--expr` flags accordingly.
->>>>>>> 13a9090f
+- Introduce new flake installable syntax `flakeref#.attrPath` where the "." prefix denotes no searching of default attribute prefixes like `packages.<SYSTEM>` or `legacyPackages.<SYSTEM>`.