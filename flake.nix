{
  description = "The purely functional package manager";

  inputs.nixpkgs.url = "nixpkgs/nixos-20.03-small";
  inputs.lowdown-src = { url = "github:edolstra/lowdown/no-structs-in-anonymous-unions"; flake = false; };

  outputs = { self, nixpkgs, lowdown-src }:

    let

      version = builtins.readFile ./.version + versionSuffix;
      versionSuffix =
        if officialRelease
        then ""
        else "pre${builtins.substring 0 8 (self.lastModifiedDate or self.lastModified)}_${self.shortRev or "dirty"}";

      officialRelease = false;

      systems = [ "x86_64-linux" "i686-linux" "x86_64-darwin" "aarch64-linux" ];

      forAllSystems = f: nixpkgs.lib.genAttrs systems (system: f system);

      # Memoize nixpkgs for different platforms for efficiency.
      nixpkgsFor = forAllSystems (system:
        import nixpkgs {
          inherit system;
          overlays = [ self.overlay ];
        }
      );

      commonDeps = pkgs: with pkgs; rec {
        # Use "busybox-sandbox-shell" if present,
        # if not (legacy) fallback and hope it's sufficient.
        sh = pkgs.busybox-sandbox-shell or (busybox.override {
          useMusl = true;
          enableStatic = true;
          enableMinimal = true;
          extraConfig = ''
            CONFIG_FEATURE_FANCY_ECHO y
            CONFIG_FEATURE_SH_MATH y
            CONFIG_FEATURE_SH_MATH_64 y

            CONFIG_ASH y
            CONFIG_ASH_OPTIMIZE_FOR_SIZE y

            CONFIG_ASH_ALIAS y
            CONFIG_ASH_BASH_COMPAT y
            CONFIG_ASH_CMDCMD y
            CONFIG_ASH_ECHO y
            CONFIG_ASH_GETOPTS y
            CONFIG_ASH_INTERNAL_GLOB y
            CONFIG_ASH_JOB_CONTROL y
            CONFIG_ASH_PRINTF y
            CONFIG_ASH_TEST y
          '';
        });

        configureFlags =
          lib.optionals stdenv.isLinux [
            "--with-sandbox-shell=${sh}/bin/busybox"
          ];

        buildDeps =
          [ bison
            flex
            mdbook
            lowdown
            autoconf-archive
            autoreconfHook

            curl
            bzip2 xz brotli zlib editline
            openssl pkgconfig sqlite
            libarchive
            boost
            nlohmann_json

            # Tests
            git
            mercurial
            jq
            gmock
          ]
          ++ lib.optionals stdenv.isLinux [libseccomp utillinuxMinimal]
          ++ lib.optional (stdenv.isLinux || stdenv.isDarwin) libsodium
          ++ lib.optional (stdenv.isLinux || stdenv.isDarwin)
            (aws-sdk-cpp.override {
              apis = ["s3" "transfer"];
              customMemoryManagement = false;
            });

        propagatedDeps =
          [ (boehmgc.override { enableLargeConfig = true; })
          ];

        perlDeps =
          [ perl
            perlPackages.DBDSQLite
          ];
      };

    in {

      # A Nixpkgs overlay that overrides the 'nix' and
      # 'nix.perl-bindings' packages.
      overlay = final: prev: {

        nix = with final; with commonDeps pkgs; (stdenv.mkDerivation {
          name = "nix-${version}";

          src = self;

          VERSION_SUFFIX = versionSuffix;

          outputs = [ "out" "dev" "doc" ];

          buildInputs = buildDeps;

          propagatedBuildInputs = propagatedDeps;

          preConfigure =
            ''
              # Copy libboost_context so we don't get all of Boost in our closure.
              # https://github.com/NixOS/nixpkgs/issues/45462
              mkdir -p $out/lib
              cp -pd ${boost}/lib/{libboost_context*,libboost_thread*,libboost_system*} $out/lib
              rm -f $out/lib/*.a
              ${lib.optionalString stdenv.isLinux ''
                chmod u+w $out/lib/*.so.*
                patchelf --set-rpath $out/lib:${stdenv.cc.cc.lib}/lib $out/lib/libboost_thread.so.*
              ''}
            '';

          configureFlags = configureFlags ++
            [ "--sysconfdir=/etc" ];

          enableParallelBuilding = true;

          makeFlags = "profiledir=$(out)/etc/profile.d";

          doCheck = true;

          installFlags = "sysconfdir=$(out)/etc";

          postInstall = ''
            mkdir -p $doc/nix-support
            echo "doc manual $doc/share/doc/nix/manual" >> $doc/nix-support/hydra-build-products
          '';

          doInstallCheck = true;
          installCheckFlags = "sysconfdir=$(out)/etc";

          separateDebugInfo = true;
        }) // {

          perl-bindings = with final; stdenv.mkDerivation {
            name = "nix-perl-${version}";

            src = self;

            buildInputs =
              [ autoconf-archive
                autoreconfHook
                nix
                curl
                bzip2
                xz
                pkgconfig
                pkgs.perl
                boost
                nlohmann_json
              ]
              ++ lib.optional (stdenv.isLinux || stdenv.isDarwin) libsodium;

            configureFlags = ''
              --with-dbi=${perlPackages.DBI}/${pkgs.perl.libPrefix}
              --with-dbd-sqlite=${perlPackages.DBDSQLite}/${pkgs.perl.libPrefix}
            '';

            enableParallelBuilding = true;

            postUnpack = "sourceRoot=$sourceRoot/perl";
          };

        };

        lowdown = with final; stdenv.mkDerivation {
          name = "lowdown-0.7.1";

          /*
          src = fetchurl {
            url = https://kristaps.bsd.lv/lowdown/snapshots/lowdown-0.7.1.tar.gz;
            hash = "sha512-1daoAQfYD0LdhK6aFhrSQvadjc5GsSPBZw0fJDb+BEHYMBLjqiUl2A7H8N+l0W4YfGKqbsPYSrCy4vct+7U6FQ==";
          };
          */

          src = lowdown-src;

          outputs = [ "out" "dev" ];

          buildInputs = [ which ];

          configurePhase =
            ''
              ./configure \
                PREFIX=${placeholder "dev"} \
                BINDIR=${placeholder "out"}/bin
            '';
        };

      };

      hydraJobs = {

        # Binary package for various platforms.
        build = nixpkgs.lib.genAttrs systems (system: nixpkgsFor.${system}.nix);

        # Perl bindings for various platforms.
        perlBindings = nixpkgs.lib.genAttrs systems (system: nixpkgsFor.${system}.nix.perl-bindings);

        # Binary tarball for various platforms, containing a Nix store
        # with the closure of 'nix' package, and the second half of
        # the installation script.
        binaryTarball = nixpkgs.lib.genAttrs systems (system:

          with nixpkgsFor.${system};

          let
            installerClosureInfo = closureInfo { rootPaths = [ nix cacert ]; };
          in

          runCommand "nix-binary-tarball-${version}"
            { #nativeBuildInputs = lib.optional (system != "aarch64-linux") shellcheck;
              meta.description = "Distribution-independent Nix bootstrap binaries for ${system}";
            }
            ''
              cp ${installerClosureInfo}/registration $TMPDIR/reginfo
              substitute ${./scripts/install-nix-from-closure.sh} $TMPDIR/install \
                --subst-var-by nix ${nix} \
                --subst-var-by cacert ${cacert}

              substitute ${./scripts/install-darwin-multi-user.sh} $TMPDIR/install-darwin-multi-user.sh \
                --subst-var-by nix ${nix} \
                --subst-var-by cacert ${cacert}
              substitute ${./scripts/install-systemd-multi-user.sh} $TMPDIR/install-systemd-multi-user.sh \
                --subst-var-by nix ${nix} \
                --subst-var-by cacert ${cacert}
              substitute ${./scripts/install-multi-user.sh} $TMPDIR/install-multi-user \
                --subst-var-by nix ${nix} \
                --subst-var-by cacert ${cacert}

              if type -p shellcheck; then
                # SC1090: Don't worry about not being able to find
                #         $nix/etc/profile.d/nix.sh
                shellcheck --exclude SC1090 $TMPDIR/install
                shellcheck $TMPDIR/install-darwin-multi-user.sh
                shellcheck $TMPDIR/install-systemd-multi-user.sh

                # SC1091: Don't panic about not being able to source
                #         /etc/profile
                # SC2002: Ignore "useless cat" "error", when loading
                #         .reginfo, as the cat is a much cleaner
                #         implementation, even though it is "useless"
                # SC2116: Allow ROOT_HOME=$(echo ~root) for resolving
                #         root's home directory
                shellcheck --external-sources \
                  --exclude SC1091,SC2002,SC2116 $TMPDIR/install-multi-user
              fi

              chmod +x $TMPDIR/install
              chmod +x $TMPDIR/install-darwin-multi-user.sh
              chmod +x $TMPDIR/install-systemd-multi-user.sh
              chmod +x $TMPDIR/install-multi-user
              dir=nix-${version}-${system}
              fn=$out/$dir.tar.xz
              mkdir -p $out/nix-support
              echo "file binary-dist $fn" >> $out/nix-support/hydra-build-products
              tar cvfJ $fn \
                --owner=0 --group=0 --mode=u+rw,uga+r \
                --absolute-names \
                --hard-dereference \
                --transform "s,$TMPDIR/install,$dir/install," \
                --transform "s,$TMPDIR/reginfo,$dir/.reginfo," \
                --transform "s,$NIX_STORE,$dir/store,S" \
                $TMPDIR/install $TMPDIR/install-darwin-multi-user.sh \
                $TMPDIR/install-systemd-multi-user.sh \
                $TMPDIR/install-multi-user $TMPDIR/reginfo \
                $(cat ${installerClosureInfo}/store-paths)
            '');

        # The first half of the installation script. This is uploaded
        # to https://nixos.org/nix/install. It downloads the binary
        # tarball for the user's system and calls the second half of the
        # installation script.
        installerScript =
          with nixpkgsFor.x86_64-linux;
          runCommand "installer-script"
            { buildInputs = [ nix ];
            }
            ''
              mkdir -p $out/nix-support

              substitute ${./scripts/install.in} $out/install \
                ${pkgs.lib.concatMapStrings
                  (system: "--replace '@binaryTarball_${system}@' $(nix --experimental-features nix-command hash-file --base16 --type sha256 ${self.hydraJobs.binaryTarball.${system}}/*.tar.xz) ")
                  [ "x86_64-linux" "i686-linux" "x86_64-darwin" "aarch64-linux" ]
                } \
                --replace '@nixVersion@' ${version}

              echo "file installer $out/install" >> $out/nix-support/hydra-build-products
            '';

        # Line coverage analysis.
        coverage =
          with nixpkgsFor.x86_64-linux;
          with commonDeps pkgs;

          releaseTools.coverageAnalysis {
            name = "nix-coverage-${version}";

            src = self;

            enableParallelBuilding = true;

            buildInputs = buildDeps ++ propagatedDeps;

            dontInstall = false;

            doInstallCheck = true;

            lcovFilter = [ "*/boost/*" "*-tab.*" ];

            # We call `dot', and even though we just use it to
            # syntax-check generated dot files, it still requires some
            # fonts.  So provide those.
            FONTCONFIG_FILE = texFunctions.fontsConf;

            # To test building without precompiled headers.
            makeFlagsArray = [ "PRECOMPILE_HEADERS=0" ];
          };

        # System tests.
        tests.remoteBuilds = import ./tests/remote-builds.nix {
          system = "x86_64-linux";
          inherit nixpkgs;
          inherit (self) overlay;
        };

        tests.nix-copy-closure = import ./tests/nix-copy-closure.nix {
          system = "x86_64-linux";
          inherit nixpkgs;
          inherit (self) overlay;
        };

        tests.githubFlakes = (import ./tests/github-flakes.nix rec {
          system = "x86_64-linux";
          inherit nixpkgs;
          inherit (self) overlay;
        });

        tests.setuid = nixpkgs.lib.genAttrs
          ["i686-linux" "x86_64-linux"]
          (system:
            import ./tests/setuid.nix rec {
              inherit nixpkgs system;
              inherit (self) overlay;
            });

        # Test whether the binary tarball works in an Ubuntu system.
        tests.binaryTarball =
          with nixpkgsFor.x86_64-linux;
          vmTools.runInLinuxImage (runCommand "nix-binary-tarball-test"
            { diskImage = vmTools.diskImages.ubuntu1204x86_64;
            }
            ''
              set -x
              useradd -m alice
              su - alice -c 'tar xf ${self.hydraJobs.binaryTarball.x86_64-linux}/*.tar.*'
              mkdir /dest-nix
              mount -o bind /dest-nix /nix # Provide a writable /nix.
              chown alice /nix
              su - alice -c '_NIX_INSTALLER_TEST=1 ./nix-*/install'
              su - alice -c 'nix-store --verify'
              su - alice -c 'PAGER= nix-store -qR ${self.hydraJobs.build.x86_64-linux}'

              # Check whether 'nix upgrade-nix' works.
              cat > /tmp/paths.nix <<EOF
              {
                x86_64-linux = "${self.hydraJobs.build.x86_64-linux}";
              }
              EOF
              su - alice -c 'nix --experimental-features nix-command upgrade-nix -vvv --nix-store-paths-url file:///tmp/paths.nix'
              (! [ -L /home/alice/.profile-1-link ])
              su - alice -c 'PAGER= nix-store -qR ${self.hydraJobs.build.x86_64-linux}'

              mkdir -p $out/nix-support
              touch $out/nix-support/hydra-build-products
              umount /nix
            '');

        /*
        # Check whether we can still evaluate all of Nixpkgs.
        tests.evalNixpkgs =
          import (nixpkgs + "/pkgs/top-level/make-tarball.nix") {
            # FIXME: fix pkgs/top-level/make-tarball.nix in NixOS to not require a revCount.
            inherit nixpkgs;
            pkgs = nixpkgsFor.x86_64-linux;
            officialRelease = false;
          };

        # Check whether we can still evaluate NixOS.
        tests.evalNixOS =
          with nixpkgsFor.x86_64-linux;
          runCommand "eval-nixos" { buildInputs = [ nix ]; }
            ''
              export NIX_STATE_DIR=$TMPDIR

              nix-instantiate ${nixpkgs}/nixos/release-combined.nix -A tested --dry-run \
                --arg nixpkgs '{ outPath = ${nixpkgs}; revCount = 123; shortRev = "abcdefgh"; }'

              touch $out
            '';
        */

      };

      checks = forAllSystems (system: {
        binaryTarball = self.hydraJobs.binaryTarball.${system};
        perlBindings = self.hydraJobs.perlBindings.${system};
      });

      packages = forAllSystems (system: {
        inherit (nixpkgsFor.${system}) nix;
      });

      defaultPackage = forAllSystems (system: self.packages.${system}.nix);

      devShell = forAllSystems (system:
        with nixpkgsFor.${system};
        with commonDeps pkgs;

        stdenv.mkDerivation {
          name = "nix";

          outputs = [ "out" "dev" "doc" ];

          buildInputs = buildDeps ++ propagatedDeps ++ perlDeps;

          inherit configureFlags;

          enableParallelBuilding = true;

          installFlags = "sysconfdir=$(out)/etc";
<<<<<<< HEAD

          shellHook =
            ''
              export prefix=$(pwd)/inst
              configureFlags+=" --prefix=$prefix"
              PKG_CONFIG_PATH=$prefix/lib/pkgconfig:$PKG_CONFIG_PATH
              PATH=$prefix/bin:$PATH
              export MANPATH=/home/eelco/Dev/nix/inst/share/man:$MANPATH
              unset PYTHONPATH
            '';
=======
>>>>>>> 56707218
        });

  };
}<|MERGE_RESOLUTION|>--- conflicted
+++ resolved
@@ -451,19 +451,11 @@
           enableParallelBuilding = true;
 
           installFlags = "sysconfdir=$(out)/etc";
-<<<<<<< HEAD
 
           shellHook =
             ''
-              export prefix=$(pwd)/inst
-              configureFlags+=" --prefix=$prefix"
-              PKG_CONFIG_PATH=$prefix/lib/pkgconfig:$PKG_CONFIG_PATH
-              PATH=$prefix/bin:$PATH
-              export MANPATH=/home/eelco/Dev/nix/inst/share/man:$MANPATH
-              unset PYTHONPATH
-            '';
-=======
->>>>>>> 56707218
+              export MANPATH=$out/share/man:$MANPATH
+            '';
         });
 
   };
