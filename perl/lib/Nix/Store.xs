#include "config.h"

#include "EXTERN.h"
#include "perl.h"
#include "XSUB.h"

/* Prevent a clash between some Perl and libstdc++ macros. */
#undef do_open
#undef do_close

#include "derivations.hh"
#include "globals.hh"
#include "store-api.hh"
#include "util.hh"
#include "crypto.hh"

#if HAVE_SODIUM
#include <sodium.h>
#endif


using namespace nix;


static ref<Store> store()
{
    static std::shared_ptr<Store> _store;
    if (!_store) {
        try {
            loadConfFile();
            settings.lockCPU = false;
            _store = openStore();
        } catch (Error & e) {
            croak("%s", e.what());
        }
    }
    return ref<Store>(_store);
}


MODULE = Nix::Store PACKAGE = Nix::Store
PROTOTYPES: ENABLE


#undef dNOOP // Hack to work around "error: declaration of 'Perl___notused' has a different language linkage" error message on clang.
#define dNOOP


void init()
    CODE:
        store();


void setVerbosity(int level)
    CODE:
        verbosity = (Verbosity) level;


int isValidPath(char * path)
    CODE:
        try {
            RETVAL = store()->isValidPath(store()->parseStorePath(path));
        } catch (Error & e) {
            croak("%s", e.what());
        }
    OUTPUT:
        RETVAL


SV * queryReferences(char * path)
    PPCODE:
        try {
            for (auto & i : store()->queryPathInfo(store()->parseStorePath(path))->references)
                XPUSHs(sv_2mortal(newSVpv(store()->printStorePath(i).c_str(), 0)));
        } catch (Error & e) {
            croak("%s", e.what());
        }


SV * queryPathHash(char * path)
    PPCODE:
        try {
            auto s = store()->queryPathInfo(store()->parseStorePath(path))->narHash.to_string(Base32, true);
            XPUSHs(sv_2mortal(newSVpv(s.c_str(), 0)));
        } catch (Error & e) {
            croak("%s", e.what());
        }


SV * queryDeriver(char * path)
    PPCODE:
        try {
            auto info = store()->queryPathInfo(store()->parseStorePath(path));
            if (!info->deriver) XSRETURN_UNDEF;
            XPUSHs(sv_2mortal(newSVpv(store()->printStorePath(*info->deriver).c_str(), 0)));
        } catch (Error & e) {
            croak("%s", e.what());
        }


SV * queryPathInfo(char * path, int base32)
    PPCODE:
        try {
            auto info = store()->queryPathInfo(store()->parseStorePath(path));
            if (!info->deriver)
                XPUSHs(&PL_sv_undef);
            else
                XPUSHs(sv_2mortal(newSVpv(store()->printStorePath(*info->deriver).c_str(), 0)));
<<<<<<< HEAD
            auto s = info->narHash.to_string(base32 ? Base::Base32 : Base::Base16);
=======
            auto s = info->narHash.to_string(base32 ? Base::Base32 : Base::Base16, true);
>>>>>>> 40526fbe
            XPUSHs(sv_2mortal(newSVpv(s.c_str(), 0)));
            mXPUSHi(info->registrationTime);
            mXPUSHi(info->narSize);
            AV * arr = newAV();
            for (auto & i : info->references)
                av_push(arr, newSVpv(store()->printStorePath(i).c_str(), 0));
            XPUSHs(sv_2mortal(newRV((SV *) arr)));
        } catch (Error & e) {
            croak("%s", e.what());
        }


SV * queryPathFromHashPart(char * hashPart)
    PPCODE:
        try {
            auto path = store()->queryPathFromHashPart(hashPart);
            XPUSHs(sv_2mortal(newSVpv(path ? store()->printStorePath(*path).c_str() : "", 0)));
        } catch (Error & e) {
            croak("%s", e.what());
        }


SV * computeFSClosure(int flipDirection, int includeOutputs, ...)
    PPCODE:
        try {
            StorePathSet paths;
            for (int n = 2; n < items; ++n)
                store()->computeFSClosure(store()->parseStorePath(SvPV_nolen(ST(n))), paths, flipDirection, includeOutputs);
            for (auto & i : paths)
                XPUSHs(sv_2mortal(newSVpv(store()->printStorePath(i).c_str(), 0)));
        } catch (Error & e) {
            croak("%s", e.what());
        }


SV * topoSortPaths(...)
    PPCODE:
        try {
            StorePathSet paths;
            for (int n = 0; n < items; ++n) paths.insert(store()->parseStorePath(SvPV_nolen(ST(n))));
            auto sorted = store()->topoSortPaths(paths);
            for (auto & i : sorted)
                XPUSHs(sv_2mortal(newSVpv(store()->printStorePath(i).c_str(), 0)));
        } catch (Error & e) {
            croak("%s", e.what());
        }


SV * followLinksToStorePath(char * path)
    CODE:
        try {
            RETVAL = newSVpv(store()->printStorePath(store()->followLinksToStorePath(path)).c_str(), 0);
        } catch (Error & e) {
            croak("%s", e.what());
        }
    OUTPUT:
        RETVAL


void exportPaths(int fd, ...)
    PPCODE:
        try {
            StorePathSet paths;
            for (int n = 1; n < items; ++n) paths.insert(store()->parseStorePath(SvPV_nolen(ST(n))));
            FdSink sink(fd);
            store()->exportPaths(paths, sink);
        } catch (Error & e) {
            croak("%s", e.what());
        }


void importPaths(int fd, int dontCheckSigs)
    PPCODE:
        try {
            FdSource source(fd);
            store()->importPaths(source, nullptr, dontCheckSigs ? NoCheckSigs : CheckSigs);
        } catch (Error & e) {
            croak("%s", e.what());
        }


SV * hashPath(char * algo, int base32, char * path)
    PPCODE:
        try {
            Hash h = hashPath(parseHashType(algo), path).first;
            auto s = h.to_string(base32 ? Base::Base32 : Base::Base16, false);
            XPUSHs(sv_2mortal(newSVpv(s.c_str(), 0)));
        } catch (Error & e) {
            croak("%s", e.what());
        }


SV * hashFile(char * algo, int base32, char * path)
    PPCODE:
        try {
            Hash h = hashFile(parseHashType(algo), path);
            auto s = h.to_string(base32 ? Base::Base32 : Base::Base16, false);
            XPUSHs(sv_2mortal(newSVpv(s.c_str(), 0)));
        } catch (Error & e) {
            croak("%s", e.what());
        }


SV * hashString(char * algo, int base32, char * s)
    PPCODE:
        try {
            Hash h = hashString(parseHashType(algo), s);
            auto s = h.to_string(base32 ? Base::Base32 : Base::Base16, false);
            XPUSHs(sv_2mortal(newSVpv(s.c_str(), 0)));
        } catch (Error & e) {
            croak("%s", e.what());
        }


SV * convertHash(char * algo, char * s, int toBase32)
    PPCODE:
        try {
            Hash h(s, parseHashType(algo));
            string s = h.to_string(toBase32 ? Base::Base32 : Base::Base16, false);
            XPUSHs(sv_2mortal(newSVpv(s.c_str(), 0)));
        } catch (Error & e) {
            croak("%s", e.what());
        }


SV * signString(char * secretKey_, char * msg)
    PPCODE:
        try {
#if HAVE_SODIUM
            auto sig = SecretKey(secretKey_).signDetached(msg);
            XPUSHs(sv_2mortal(newSVpv(sig.c_str(), sig.size())));
#else
            throw Error("Nix was not compiled with libsodium, required for signed binary cache support");
#endif
        } catch (Error & e) {
            croak("%s", e.what());
        }


int checkSignature(SV * publicKey_, SV * sig_, char * msg)
    CODE:
        try {
#if HAVE_SODIUM
            STRLEN publicKeyLen;
            unsigned char * publicKey = (unsigned char *) SvPV(publicKey_, publicKeyLen);
            if (publicKeyLen != crypto_sign_PUBLICKEYBYTES)
                throw Error("public key is not valid");

            STRLEN sigLen;
            unsigned char * sig = (unsigned char *) SvPV(sig_, sigLen);
            if (sigLen != crypto_sign_BYTES)
                throw Error("signature is not valid");

            RETVAL = crypto_sign_verify_detached(sig, (unsigned char *) msg, strlen(msg), publicKey) == 0;
#else
            throw Error("Nix was not compiled with libsodium, required for signed binary cache support");
#endif
        } catch (Error & e) {
            croak("%s", e.what());
        }
    OUTPUT:
        RETVAL


SV * addToStore(char * srcPath, int recursive, char * algo)
    PPCODE:
        try {
            auto method = recursive ? FileIngestionMethod::Recursive : FileIngestionMethod::Flat;
            auto path = store()->addToStore(std::string(baseNameOf(srcPath)), srcPath, method, parseHashType(algo));
            XPUSHs(sv_2mortal(newSVpv(store()->printStorePath(path).c_str(), 0)));
        } catch (Error & e) {
            croak("%s", e.what());
        }


SV * makeFixedOutputPath(int recursive, char * algo, char * hash, char * name)
    PPCODE:
        try {
            Hash h(hash, parseHashType(algo));
            auto method = recursive ? FileIngestionMethod::Recursive : FileIngestionMethod::Flat;
            auto path = store()->makeFixedOutputPath(method, h, name);
            XPUSHs(sv_2mortal(newSVpv(store()->printStorePath(path).c_str(), 0)));
        } catch (Error & e) {
            croak("%s", e.what());
        }


SV * derivationFromPath(char * drvPath)
    PREINIT:
        HV *hash;
    CODE:
        try {
            Derivation drv = store()->derivationFromPath(store()->parseStorePath(drvPath));
            hash = newHV();

            HV * outputs = newHV();
            for (auto & i : drv.outputs)
                hv_store(outputs, i.first.c_str(), i.first.size(), newSVpv(store()->printStorePath(i.second.path).c_str(), 0), 0);
            hv_stores(hash, "outputs", newRV((SV *) outputs));

            AV * inputDrvs = newAV();
            for (auto & i : drv.inputDrvs)
                av_push(inputDrvs, newSVpv(store()->printStorePath(i.first).c_str(), 0)); // !!! ignores i->second
            hv_stores(hash, "inputDrvs", newRV((SV *) inputDrvs));

            AV * inputSrcs = newAV();
            for (auto & i : drv.inputSrcs)
                av_push(inputSrcs, newSVpv(store()->printStorePath(i).c_str(), 0));
            hv_stores(hash, "inputSrcs", newRV((SV *) inputSrcs));

            hv_stores(hash, "platform", newSVpv(drv.platform.c_str(), 0));
            hv_stores(hash, "builder", newSVpv(drv.builder.c_str(), 0));

            AV * args = newAV();
            for (auto & i : drv.args)
                av_push(args, newSVpv(i.c_str(), 0));
            hv_stores(hash, "args", newRV((SV *) args));

            HV * env = newHV();
            for (auto & i : drv.env)
                hv_store(env, i.first.c_str(), i.first.size(), newSVpv(i.second.c_str(), 0), 0);
            hv_stores(hash, "env", newRV((SV *) env));

            RETVAL = newRV_noinc((SV *)hash);
        } catch (Error & e) {
            croak("%s", e.what());
        }
    OUTPUT:
        RETVAL


void addTempRoot(char * storePath)
    PPCODE:
        try {
            store()->addTempRoot(store()->parseStorePath(storePath));
        } catch (Error & e) {
            croak("%s", e.what());
        }<|MERGE_RESOLUTION|>--- conflicted
+++ resolved
@@ -106,11 +106,7 @@
                 XPUSHs(&PL_sv_undef);
             else
                 XPUSHs(sv_2mortal(newSVpv(store()->printStorePath(*info->deriver).c_str(), 0)));
-<<<<<<< HEAD
-            auto s = info->narHash.to_string(base32 ? Base::Base32 : Base::Base16);
-=======
             auto s = info->narHash.to_string(base32 ? Base::Base32 : Base::Base16, true);
->>>>>>> 40526fbe
             XPUSHs(sv_2mortal(newSVpv(s.c_str(), 0)));
             mXPUSHi(info->registrationTime);
             mXPUSHi(info->narSize);
