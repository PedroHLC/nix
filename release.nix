--- conflicted
+++ resolved
@@ -74,12 +74,8 @@
 
         configureFlags = ''
           --disable-init-state
-<<<<<<< HEAD
           --with-bzip2=${bzip2} --with-sqlite=${sqlite}
-=======
-          --with-bzip2=${bzip2}
           --enable-gc
->>>>>>> 4aced7f8
         '';
       };
 
