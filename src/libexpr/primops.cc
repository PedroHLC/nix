--- conflicted
+++ resolved
@@ -723,18 +723,9 @@
 
         auto outPath = state.store->makeFixedOutputPath(ingestionMethod, h, drvName);
         if (!jsonObject) drv.env["out"] = state.store->printStorePath(outPath);
-<<<<<<< HEAD
         drv.outputs.insert_or_assign("out", DerivationOutput(
                 std::move(outPath),
-                FileSystemHash(outputHashRecursive, std::move(h))));
-=======
-        drv.outputs.insert_or_assign("out", DerivationOutput {
-            std::move(outPath),
-            (ingestionMethod == FileIngestionMethod::Recursive ? "r:" : "")
-                + printHashType(h.type),
-            h.to_string(Base16, false),
-        });
->>>>>>> b90241ce
+                FileSystemHash(ingestionMethod, std::move(h))));
     }
 
     else {
