#include "filetransfer.hh"
#include "cache.hh"
#include "fetchers.hh"
#include "globals.hh"
#include "store-api.hh"
#include "types.hh"
#include "url-parts.hh"

#include <optional>
#include <nlohmann/json.hpp>

namespace nix::fetchers {

struct DownloadUrl
{
    std::string url;
<<<<<<< HEAD
    Headers headers;

    DownloadUrl(const std::string & url, const Headers & headers)
        : url(url), headers(headers) { }
=======
    std::optional<std::pair<std::string, std::string>> access_token_header;
>>>>>>> e2d398c2
};

// A github or gitlab host
const static std::string hostRegexS = "[a-zA-Z0-9.]*"; // FIXME: check
std::regex hostRegex(hostRegexS, std::regex::ECMAScript);

struct GitArchiveInputScheme : InputScheme
{
    virtual std::string type() = 0;

    virtual std::optional<std::pair<std::string, std::string> > accessHeaderFromToken(const std::string & token) const = 0;

    std::optional<Input> inputFromURL(const ParsedURL & url) override
    {
        if (url.scheme != type()) return {};

        auto path = tokenizeString<std::vector<std::string>>(url.path, "/");

        std::optional<Hash> rev;
        std::optional<std::string> ref;
        std::optional<std::string> host_url;

        if (path.size() == 2) {
        } else if (path.size() == 3) {
            if (std::regex_match(path[2], revRegex))
                rev = Hash::parseAny(path[2], htSHA1);
            else if (std::regex_match(path[2], refRegex))
                ref = path[2];
            else
                throw BadURL("in URL '%s', '%s' is not a commit hash or branch/tag name", url.url, path[2]);
        } else
            throw BadURL("URL '%s' is invalid", url.url);

        for (auto &[name, value] : url.query) {
            if (name == "rev") {
                if (rev)
                    throw BadURL("URL '%s' contains multiple commit hashes", url.url);
                rev = Hash::parseAny(value, htSHA1);
            }
            else if (name == "ref") {
                if (!std::regex_match(value, refRegex))
                    throw BadURL("URL '%s' contains an invalid branch/tag name", url.url);
                if (ref)
                    throw BadURL("URL '%s' contains multiple branch/tag names", url.url);
                ref = value;
            }
            else if (name == "host") {
<<<<<<< HEAD
                if (!std::regex_match(value, urlRegex))
=======
                if (!std::regex_match(value, hostRegex))
>>>>>>> e2d398c2
                    throw BadURL("URL '%s' contains an invalid instance host", url.url);
                host_url = value;
            }
            // FIXME: barf on unsupported attributes
        }

        if (ref && rev)
            throw BadURL("URL '%s' contains both a commit hash and a branch/tag name %s %s", url.url, *ref, rev->gitRev());

        Input input;
        input.attrs.insert_or_assign("type", type());
        input.attrs.insert_or_assign("owner", path[0]);
        input.attrs.insert_or_assign("repo", path[1]);
        if (rev) input.attrs.insert_or_assign("rev", rev->gitRev());
        if (ref) input.attrs.insert_or_assign("ref", *ref);
        if (host_url) input.attrs.insert_or_assign("host", *host_url);

        return input;
    }

    std::optional<Input> inputFromAttrs(const Attrs & attrs) override
    {
        if (maybeGetStrAttr(attrs, "type") != type()) return {};

        for (auto & [name, value] : attrs)
            if (name != "type" && name != "owner" && name != "repo" && name != "ref" && name != "rev" && name != "narHash" && name != "lastModified" && name != "host")
                throw Error("unsupported input attribute '%s'", name);

        getStrAttr(attrs, "owner");
        getStrAttr(attrs, "repo");

        Input input;
        input.attrs = attrs;
        return input;
    }

    ParsedURL toURL(const Input & input) override
    {
        auto owner = getStrAttr(input.attrs, "owner");
        auto repo = getStrAttr(input.attrs, "repo");
        auto ref = input.getRef();
        auto rev = input.getRev();
        auto path = owner + "/" + repo;
        assert(!(ref && rev));
        if (ref) path += "/" + *ref;
        if (rev) path += "/" + rev->to_string(Base16, false);
        return ParsedURL {
            .scheme = type(),
            .path = path,
        };
    }

    bool hasAllInfo(const Input & input) override
    {
        return input.getRev() && maybeGetIntAttr(input.attrs, "lastModified");
    }

    Input applyOverrides(
        const Input & _input,
        std::optional<std::string> ref,
        std::optional<Hash> rev) override
    {
        auto input(_input);
        if (rev && ref)
            throw BadURL("cannot apply both a commit hash (%s) and a branch/tag name ('%s') to input '%s'",
                rev->gitRev(), *ref, input.to_string());
        if (rev) {
            input.attrs.insert_or_assign("rev", rev->gitRev());
            input.attrs.erase("ref");
        }
        if (ref) {
            input.attrs.insert_or_assign("ref", *ref);
            input.attrs.erase("rev");
        }
        return input;
    }

    std::optional<std::string> getAccessToken(const std::string &host) const {
        auto tokens = settings.accessTokens.get();
        auto pat = tokens.find(host);
        if (pat == tokens.end())
        {
            if ("github.com" == host)
            {
                auto oldcfg = settings.githubAccessToken.get();
                if (!oldcfg.empty()) {
                    warn("using deprecated 'github-access-token' config value; please use 'access-tokens' instead");
                    return oldcfg;
                }
            }
            return std::nullopt;
        }
        return pat->second;
    }

    Headers makeHeadersWithAuthTokens(const std::string & host) const {
        Headers headers;
        auto accessToken = getAccessToken(host);
        if (accessToken) {
            auto hdr = accessHeaderFromToken(*accessToken);
            if (hdr)
                headers.push_back(*hdr);
            else
                warn("Unrecognized access token for host '%s'", host);
        }
        return headers;
    }

    virtual Hash getRevFromRef(nix::ref<Store> store, const Input & input) const = 0;

    virtual DownloadUrl getDownloadUrl(const Input & input) const = 0;

    std::pair<Tree, Input> fetch(ref<Store> store, const Input & _input) override
    {
        Input input(_input);

        if (!maybeGetStrAttr(input.attrs, "ref")) input.attrs.insert_or_assign("ref", "HEAD");

        auto rev = input.getRev();
        if (!rev) rev = getRevFromRef(store, input);

        input.attrs.erase("ref");
        input.attrs.insert_or_assign("rev", rev->gitRev());

        Attrs immutableAttrs({
            {"type", "git-tarball"},
            {"rev", rev->gitRev()},
        });

        if (auto res = getCache()->lookup(store, immutableAttrs)) {
            input.attrs.insert_or_assign("lastModified", getIntAttr(res->first, "lastModified"));
            return {
                Tree(store->toRealPath(res->second), std::move(res->second)),
                input
            };
        }

        auto url = getDownloadUrl(input);

<<<<<<< HEAD
        auto [tree, lastModified] = downloadTarball(store, url.url, url.headers, "source", true);
=======
        Headers headers;
        if (url.access_token_header) {
            headers.push_back(*url.access_token_header);
        }

        auto [tree, lastModified] = downloadTarball(store, url.url, "source", true, headers);
>>>>>>> e2d398c2

        input.attrs.insert_or_assign("lastModified", lastModified);

        getCache()->add(
            store,
            immutableAttrs,
            {
                {"rev", rev->gitRev()},
                {"lastModified", lastModified}
            },
            tree.storePath,
            true);

        return {std::move(tree), input};
    }
};

struct GitHubInputScheme : GitArchiveInputScheme
{
    std::string type() override { return "github"; }

    std::optional<std::pair<std::string, std::string> > accessHeaderFromToken(const std::string & token) const {
        // Github supports PAT/OAuth2 tokens and HTTP Basic
        // Authentication.  The former simply specifies the token, the
        // latter can use the token as the password.  Only the first
        // is used here. See
        // https://developer.github.com/v3/#authentication and
        // https://docs.github.com/en/developers/apps/authorizing-oath-apps
        return std::pair<std::string, std::string>("Authorization", fmt("token %s", token));
    }

    Hash getRevFromRef(nix::ref<Store> store, const Input & input) const override
    {
        auto host = maybeGetStrAttr(input.attrs, "host").value_or("github.com");
        auto url = fmt("https://api.%s/repos/%s/%s/commits/%s", // FIXME: check
            host, getStrAttr(input.attrs, "owner"), getStrAttr(input.attrs, "repo"), *input.getRef());

        Headers headers = makeHeadersWithAuthTokens(host);

        auto json = nlohmann::json::parse(
            readFile(
                store->toRealPath(
                    downloadFile(store, url, "source", false, headers).storePath)));
        auto rev = Hash::parseAny(std::string { json["sha"] }, htSHA1);
        debug("HEAD revision for '%s' is %s", url, rev.gitRev());
        return rev;
    }

    DownloadUrl getDownloadUrl(const Input & input) const override
    {
        // FIXME: use regular /archive URLs instead? api.github.com
        // might have stricter rate limits.
<<<<<<< HEAD
        auto host = maybeGetStrAttr(input.attrs, "host").value_or("github.com");
=======
        auto host_url = maybeGetStrAttr(input.attrs, "host").value_or("github.com");
>>>>>>> e2d398c2
        auto url = fmt("https://api.%s/repos/%s/%s/tarball/%s", // FIXME: check if this is correct for self hosted instances
            host, getStrAttr(input.attrs, "owner"), getStrAttr(input.attrs, "repo"),
            input.getRev()->to_string(Base16, false));

<<<<<<< HEAD
        Headers headers = makeHeadersWithAuthTokens(host);
        return DownloadUrl(url, headers);
=======
        std::string accessToken = settings.githubAccessToken.get();
        if (accessToken != "") {
            auto auth_header = accessHeaderFromToken(accessToken);
            return DownloadUrl { url, auth_header };
        } else {
            return DownloadUrl { url };
        }
>>>>>>> e2d398c2
    }

    void clone(const Input & input, const Path & destDir) override
    {
        auto host = maybeGetStrAttr(input.attrs, "host").value_or("github.com");
        Input::fromURL(fmt("git+ssh://git@%s/%s/%s.git",
                host, getStrAttr(input.attrs, "owner"), getStrAttr(input.attrs, "repo")))
            .applyOverrides(input.getRef().value_or("HEAD"), input.getRev())
            .clone(destDir);
    }
};

struct GitLabInputScheme : GitArchiveInputScheme
{
    std::string type() override { return "gitlab"; }

    std::optional<std::pair<std::string, std::string> > accessHeaderFromToken(const std::string & token) const {
        // Gitlab supports 4 kinds of authorization, two of which are
        // relevant here: OAuth2 and PAT (Private Access Token).  The
        // user can indicate which token is used by specifying the
        // token as <TYPE>:<VALUE>, where type is "OAuth2" or "PAT".
        // If the <TYPE> is unrecognized, this will fall back to
        // treating this simply has <HDRNAME>:<HDRVAL>.  See
        // https://docs.gitlab.com/12.10/ee/api/README.html#authentication
        auto fldsplit = token.find_first_of(':');
        // n.b. C++20 would allow: if (token.starts_with("OAuth2:")) ...
        if ("OAuth2" == token.substr(0, fldsplit))
            return std::make_pair("Authorization", fmt("Bearer %s", token.substr(fldsplit+1)));
        if ("PAT" == token.substr(0, fldsplit))
            return std::make_pair("Private-token", token.substr(fldsplit+1));
        warn("Unrecognized GitLab token type %s",  token.substr(0, fldsplit));
        return std::nullopt;
    }

    Hash getRevFromRef(nix::ref<Store> store, const Input & input) const override
    {
<<<<<<< HEAD
        auto host = maybeGetStrAttr(input.attrs, "host").value_or("gitlab.com");
        // See rate limiting note below
=======
        auto host_url = maybeGetStrAttr(input.attrs, "host").value_or("gitlab.com");
>>>>>>> e2d398c2
        auto url = fmt("https://%s/api/v4/projects/%s%%2F%s/repository/commits?ref_name=%s",
            host, getStrAttr(input.attrs, "owner"), getStrAttr(input.attrs, "repo"), *input.getRef());

        Headers headers = makeHeadersWithAuthTokens(host);

        auto json = nlohmann::json::parse(
            readFile(
                store->toRealPath(
                    downloadFile(store, url, "source", false, headers).storePath)));
        auto rev = Hash::parseAny(std::string(json[0]["id"]), htSHA1);
        debug("HEAD revision for '%s' is %s", url, rev.gitRev());
        return rev;
    }

    DownloadUrl getDownloadUrl(const Input & input) const override
    {
        // This endpoint has a rate limit threshold that may be
        // server-specific and vary based whether the user is
        // authenticated via an accessToken or not, but the usual rate
        // is 10 reqs/sec/ip-addr.  See
        // https://docs.gitlab.com/ee/user/gitlab_com/index.html#gitlabcom-specific-rate-limits
        auto host = maybeGetStrAttr(input.attrs, "host").value_or("gitlab.com");
        auto url = fmt("https://%s/api/v4/projects/%s%%2F%s/repository/archive.tar.gz?sha=%s",
            host, getStrAttr(input.attrs, "owner"), getStrAttr(input.attrs, "repo"),
            input.getRev()->to_string(Base16, false));

<<<<<<< HEAD
        Headers headers = makeHeadersWithAuthTokens(host);
        return DownloadUrl(url, headers);
=======
        std::string accessToken = settings.gitlabAccessToken.get();
        if (accessToken != "") {
            auto auth_header = accessHeaderFromToken(accessToken);
            return DownloadUrl { url, auth_header };
        } else {
            return DownloadUrl { url };
        }

>>>>>>> e2d398c2
    }

    void clone(const Input & input, const Path & destDir) override
    {
        auto host = maybeGetStrAttr(input.attrs, "host").value_or("gitlab.com");
        // FIXME: get username somewhere
        Input::fromURL(fmt("git+ssh://git@%s/%s/%s.git",
                host, getStrAttr(input.attrs, "owner"), getStrAttr(input.attrs, "repo")))
            .applyOverrides(input.getRef().value_or("HEAD"), input.getRev())
            .clone(destDir);
    }
};

static auto r1 = OnStartup([] { registerInputScheme(std::make_unique<GitHubInputScheme>()); });
static auto r2 = OnStartup([] { registerInputScheme(std::make_unique<GitLabInputScheme>()); });

}<|MERGE_RESOLUTION|>--- conflicted
+++ resolved
@@ -14,14 +14,10 @@
 struct DownloadUrl
 {
     std::string url;
-<<<<<<< HEAD
     Headers headers;
 
     DownloadUrl(const std::string & url, const Headers & headers)
         : url(url), headers(headers) { }
-=======
-    std::optional<std::pair<std::string, std::string>> access_token_header;
->>>>>>> e2d398c2
 };
 
 // A github or gitlab host
@@ -69,11 +65,7 @@
                 ref = value;
             }
             else if (name == "host") {
-<<<<<<< HEAD
-                if (!std::regex_match(value, urlRegex))
-=======
                 if (!std::regex_match(value, hostRegex))
->>>>>>> e2d398c2
                     throw BadURL("URL '%s' contains an invalid instance host", url.url);
                 host_url = value;
             }
@@ -213,16 +205,7 @@
 
         auto url = getDownloadUrl(input);
 
-<<<<<<< HEAD
-        auto [tree, lastModified] = downloadTarball(store, url.url, url.headers, "source", true);
-=======
-        Headers headers;
-        if (url.access_token_header) {
-            headers.push_back(*url.access_token_header);
-        }
-
-        auto [tree, lastModified] = downloadTarball(store, url.url, "source", true, headers);
->>>>>>> e2d398c2
+        auto [tree, lastModified] = downloadTarball(store, url.url, "source", true, url.headers);
 
         input.attrs.insert_or_assign("lastModified", lastModified);
 
@@ -275,27 +258,13 @@
     {
         // FIXME: use regular /archive URLs instead? api.github.com
         // might have stricter rate limits.
-<<<<<<< HEAD
         auto host = maybeGetStrAttr(input.attrs, "host").value_or("github.com");
-=======
-        auto host_url = maybeGetStrAttr(input.attrs, "host").value_or("github.com");
->>>>>>> e2d398c2
         auto url = fmt("https://api.%s/repos/%s/%s/tarball/%s", // FIXME: check if this is correct for self hosted instances
             host, getStrAttr(input.attrs, "owner"), getStrAttr(input.attrs, "repo"),
             input.getRev()->to_string(Base16, false));
 
-<<<<<<< HEAD
         Headers headers = makeHeadersWithAuthTokens(host);
         return DownloadUrl(url, headers);
-=======
-        std::string accessToken = settings.githubAccessToken.get();
-        if (accessToken != "") {
-            auto auth_header = accessHeaderFromToken(accessToken);
-            return DownloadUrl { url, auth_header };
-        } else {
-            return DownloadUrl { url };
-        }
->>>>>>> e2d398c2
     }
 
     void clone(const Input & input, const Path & destDir) override
@@ -332,12 +301,8 @@
 
     Hash getRevFromRef(nix::ref<Store> store, const Input & input) const override
     {
-<<<<<<< HEAD
         auto host = maybeGetStrAttr(input.attrs, "host").value_or("gitlab.com");
         // See rate limiting note below
-=======
-        auto host_url = maybeGetStrAttr(input.attrs, "host").value_or("gitlab.com");
->>>>>>> e2d398c2
         auto url = fmt("https://%s/api/v4/projects/%s%%2F%s/repository/commits?ref_name=%s",
             host, getStrAttr(input.attrs, "owner"), getStrAttr(input.attrs, "repo"), *input.getRef());
 
@@ -364,19 +329,8 @@
             host, getStrAttr(input.attrs, "owner"), getStrAttr(input.attrs, "repo"),
             input.getRev()->to_string(Base16, false));
 
-<<<<<<< HEAD
         Headers headers = makeHeadersWithAuthTokens(host);
         return DownloadUrl(url, headers);
-=======
-        std::string accessToken = settings.gitlabAccessToken.get();
-        if (accessToken != "") {
-            auto auth_header = accessHeaderFromToken(accessToken);
-            return DownloadUrl { url, auth_header };
-        } else {
-            return DownloadUrl { url };
-        }
-
->>>>>>> e2d398c2
     }
 
     void clone(const Input & input, const Path & destDir) override
