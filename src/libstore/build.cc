--- conflicted
+++ resolved
@@ -3950,27 +3950,26 @@
             }
         };
 
-        auto rewriteRefs = [&]() -> std::pair<bool, StorePathSet> {
+        auto rewriteRefs = [&]() -> PathReferences<StorePath> {
             /* In the CA case, we need the rewritten refs to calculate the
                final path, therefore we look for a *non-rewritten
                self-reference, and use a bool rather try to solve the
                computationally intractable fixed point. */
-            std::pair<bool, StorePathSet> res {
-                false,
-                {},
+            PathReferences<StorePath> res {
+                .hasSelfReference = false,
             };
             for (auto & r : references) {
                 auto name = r.name();
                 auto origHash = std::string { r.hashPart() };
                 if (r == scratchPath)
-                    res.first = true;
+                    res.hasSelfReference = true;
                 else if (outputRewrites.count(origHash) == 0)
-                    res.second.insert(r);
+                    res.references.insert(r);
                 else {
                     std::string newRef = outputRewrites.at(origHash);
                     newRef += '-';
                     newRef += name;
-                    res.second.insert(StorePath { newRef });
+                    res.references.insert(StorePath { newRef });
                 }
             }
             return res;
@@ -4008,8 +4007,8 @@
                     outputHash.method,
                     got,
                     outputPathName(drv->name, outputName),
-                    refs.second,
-                    refs.first),
+                    refs.references,
+                    refs.hasSelfReference),
                 narHashAndSize.first,
             };
             newInfo0.narSize = narHashAndSize.second;
@@ -4017,9 +4016,7 @@
                 .method = outputHash.method,
                 .hash = got,
             };
-            newInfo0.references = refs.second;
-            if (refs.first)
-                newInfo0.references.insert(newInfo0.path);
+            static_cast<PathReferences<StorePath> &>(newInfo0) = refs;
 
             assert(newInfo0.ca);
             return newInfo0;
@@ -4039,10 +4036,7 @@
                 auto narHashAndSize = hashPath(htSHA256, actualPath);
                 ValidPathInfo newInfo0 { requiredFinalPath, narHashAndSize.first };
                 newInfo0.narSize = narHashAndSize.second;
-                auto refs = rewriteRefs();
-                newInfo0.references = refs.second;
-                if (refs.first)
-                    newInfo0.references.insert(newInfo0.path);
+                static_cast<PathReferences<StorePath> &>(newInfo0) = rewriteRefs();
                 return newInfo0;
             },
             [&](DerivationOutputCAFixed dof) {
@@ -4155,25 +4149,9 @@
             worker.markContentsGood(newInfo.path);
         }
 
-<<<<<<< HEAD
-        ValidPathInfo info(worker.store.parseStorePath(path));
-        info.narHash = hash.first;
-        info.narSize = hash.second;
-        info.setReferencesPossiblyToSelf(std::move(references));
-        info.deriver = drvPath;
-        info.ultimate = true;
-        info.ca = ca;
-        worker.store.signPathInfo(info);
-
-        if (!info.references.empty()) {
-            // FIXME don't we have an experimental feature for fixed output with references?
-            info.ca = {};
-        }
-=======
         newInfo.deriver = drvPath;
         newInfo.ultimate = true;
         worker.store.signPathInfo(newInfo);
->>>>>>> 8d9402f4
 
         finish(newInfo.path);
 
