--- conflicted
+++ resolved
@@ -106,10 +106,6 @@
 
 struct Goal : public std::enable_shared_from_this<Goal>
 {
-<<<<<<< HEAD
-public:
-=======
->>>>>>> 40526fbe
     enum struct ExitCode {
         Busy,
         Success,
@@ -117,11 +113,6 @@
         NoSubstituters,
         IncompleteClosure,
     };
-<<<<<<< HEAD
-
-protected:
-=======
->>>>>>> 40526fbe
 
     /* Backlink to the worker. */
     Worker & worker;
@@ -1749,15 +1740,7 @@
                 }
 
                 void flushLine() {
-<<<<<<< HEAD
-                    if (settings.verboseBuild) {
-                        printError("post-build-hook: " + currentLine);
-                    } else {
-                        act.result(ResultType::PostBuildLogLine, currentLine);
-                    }
-=======
                     act.result(ResultType::PostBuildLogLine, currentLine);
->>>>>>> 40526fbe
                     currentLine.clear();
                 }
 
@@ -2311,11 +2294,7 @@
         startDaemon();
 
     /* Run the builder. */
-<<<<<<< HEAD
-    printMsg(Verbosity::Chatty, format("executing builder '%1%'") % drv->builder);
-=======
     printMsg(Verbosity::Chatty, "executing builder '%1%'", drv->builder);
->>>>>>> 40526fbe
 
     /* Create the log file. */
     Path logFile = openLogFile();
@@ -3786,11 +3765,7 @@
                 worker.hashMismatch = true;
                 delayedException = std::make_exception_ptr(
                     BuildError("hash mismatch in fixed-output derivation '%s':\n  wanted: %s\n  got:    %s",
-<<<<<<< HEAD
-                        worker.store.printStorePath(dest), h.to_string(Base::SRI), h2.to_string(Base::SRI)));
-=======
                         worker.store.printStorePath(dest), h.to_string(Base::SRI, true), h2.to_string(Base::SRI, true)));
->>>>>>> 40526fbe
 
                 Path actualDest = worker.store.Store::toRealPath(dest);
 
@@ -4273,14 +4248,9 @@
 void DerivationGoal::done(BuildResult::Status status, std::optional<Error> ex)
 {
     result.status = status;
-<<<<<<< HEAD
-    result.errorMsg = msg;
-    amDone(result.success() ? ExitCode::Success : ExitCode::Failed);
-=======
     if (ex)
         result.errorMsg = ex->what();
     amDone(result.success() ? ExitCode::Success : ExitCode::Failed, ex);
->>>>>>> 40526fbe
     if (result.status == BuildResult::TimedOut)
         worker.timedOut = true;
     if (result.status == BuildResult::PermanentFailure)
@@ -4736,11 +4706,7 @@
         topGoals.erase(goal);
         /* If a top-level goal failed, then kill all other goals
            (unless keepGoing was set). */
-<<<<<<< HEAD
-        if (goal->getExitCode() == Goal::ExitCode::Failed && !settings.keepGoing)
-=======
         if (goal->exitCode == Goal::ExitCode::Failed && !settings.keepGoing)
->>>>>>> 40526fbe
             topGoals.clear();
     }
 
@@ -4973,13 +4939,8 @@
                     if (errno != EINTR)
                         throw SysError("%s: read failed", goal->getName());
                 } else {
-<<<<<<< HEAD
-                    printMsg(Verbosity::Vomit, format("%1%: read %2% bytes")
-                        % goal->getName() % rd);
-=======
                     printMsg(Verbosity::Vomit, "%1%: read %2% bytes",
                         goal->getName(), rd);
->>>>>>> 40526fbe
                     string data((char *) buffer.data(), rd);
                     j->lastOutput = after;
                     goal->handleChildOutput(k, data);
@@ -4987,11 +4948,7 @@
             }
         }
 
-<<<<<<< HEAD
-        if (goal->getExitCode() == Goal::ExitCode::Busy &&
-=======
         if (goal->exitCode == Goal::ExitCode::Busy &&
->>>>>>> 40526fbe
             0 != settings.maxSilentTime &&
             j->respectTimeouts &&
             after - j->lastOutput >= std::chrono::seconds(settings.maxSilentTime))
@@ -5001,11 +4958,7 @@
                     goal->getName(), settings.maxSilentTime));
         }
 
-<<<<<<< HEAD
-        else if (goal->getExitCode() == Goal::ExitCode::Busy &&
-=======
         else if (goal->exitCode == Goal::ExitCode::Busy &&
->>>>>>> 40526fbe
             0 != settings.buildTimeout &&
             j->respectTimeouts &&
             after - j->timeStarted >= std::chrono::seconds(settings.buildTimeout))
@@ -5065,11 +5018,7 @@
     if (!pathExists(store.printStorePath(path)))
         res = false;
     else {
-<<<<<<< HEAD
         HashResult current = hashPath(*info->narHash.type, store.printStorePath(path));
-=======
-        HashResult current = hashPath(info->narHash.type, store.printStorePath(path));
->>>>>>> 40526fbe
         Hash nullHash(HashType::SHA256);
         res = info->narHash == nullHash || info->narHash == current.first;
     }
@@ -5124,9 +5073,6 @@
     StorePathSet failed;
     std::optional<Error> ex;
     for (auto & i : goals) {
-<<<<<<< HEAD
-        if (i->getExitCode() != Goal::ExitCode::Success) {
-=======
         if (i->ex) {
             if (ex)
                 logError(i->ex->info());
@@ -5134,7 +5080,6 @@
                 ex = i->ex;
         }
         if (i->exitCode != Goal::ExitCode::Success) {
->>>>>>> 40526fbe
             DerivationGoal * i2 = dynamic_cast<DerivationGoal *>(i.get());
             if (i2) failed.insert(i2->getDrvPath());
             else failed.insert(dynamic_cast<SubstitutionGoal *>(i.get())->getStorePath());
@@ -5183,10 +5128,6 @@
 
     worker.run(goals);
 
-<<<<<<< HEAD
-    if (goal->getExitCode() != Goal::ExitCode::Success)
-        throw Error(worker.exitStatus(), "path '%s' does not exist and cannot be created", printStorePath(path));
-=======
     if (goal->exitCode != Goal::ExitCode::Success) {
         if (goal->ex) {
             goal->ex->status = worker.exitStatus();
@@ -5194,7 +5135,6 @@
         } else
             throw Error(worker.exitStatus(), "path '%s' does not exist and cannot be created", printStorePath(path));
     }
->>>>>>> 40526fbe
 }
 
 
@@ -5206,11 +5146,7 @@
 
     worker.run(goals);
 
-<<<<<<< HEAD
-    if (goal->getExitCode() != Goal::ExitCode::Success) {
-=======
     if (goal->exitCode != Goal::ExitCode::Success) {
->>>>>>> 40526fbe
         /* Since substituting the path didn't work, if we have a valid
            deriver, then rebuild the deriver. */
         auto info = queryPathInfo(path);
