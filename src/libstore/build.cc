#include "references.hh"
#include "pathlocks.hh"
#include "globals.hh"
#include "local-store.hh"
#include "util.hh"
#include "archive.hh"
#include "affinity.hh"
#include "builtins.hh"
#include "builtins/buildenv.hh"
#include "filetransfer.hh"
#include "finally.hh"
#include "compression.hh"
#include "json.hh"
#include "nar-info.hh"
#include "parsed-derivations.hh"
#include "machines.hh"
#include "daemon.hh"
#include "worker-protocol.hh"

#include <algorithm>
#include <iostream>
#include <map>
#include <sstream>
#include <thread>
#include <future>
#include <chrono>
#include <regex>
#include <queue>
#include <climits>

#include <sys/time.h>
#include <sys/wait.h>
#include <sys/types.h>
#include <sys/stat.h>
#include <sys/utsname.h>
#include <sys/resource.h>
#include <sys/socket.h>
#include <sys/un.h>
#include <fcntl.h>
#include <netdb.h>
#include <unistd.h>
#include <errno.h>
#include <cstring>
#include <termios.h>
#include <poll.h>

#include <pwd.h>
#include <grp.h>

/* Includes required for chroot support. */
#if __linux__
#include <sys/socket.h>
#include <sys/ioctl.h>
#include <net/if.h>
#include <netinet/ip.h>
#include <sys/personality.h>
#include <sys/mman.h>
#include <sched.h>
#include <sys/param.h>
#include <sys/mount.h>
#include <sys/syscall.h>
#if HAVE_SECCOMP
#include <seccomp.h>
#endif
#define pivot_root(new_root, put_old) (syscall(SYS_pivot_root, new_root, put_old))
#endif

#if HAVE_STATVFS
#include <sys/statvfs.h>
#endif

#include <nlohmann/json.hpp>


namespace nix {

using std::map;


static string pathNullDevice = "/dev/null";


/* Forward definition. */
class Worker;
struct HookInstance;


/* A pointer to a goal. */
struct Goal;
class DerivationGoal;
typedef std::shared_ptr<Goal> GoalPtr;
typedef std::weak_ptr<Goal> WeakGoalPtr;

struct CompareGoalPtrs {
    bool operator() (const GoalPtr & a, const GoalPtr & b) const;
};

/* Set of goals. */
typedef set<GoalPtr, CompareGoalPtrs> Goals;
typedef list<WeakGoalPtr> WeakGoals;

/* A map of paths to goals (and the other way around). */
typedef std::map<StorePath, WeakGoalPtr> WeakGoalMap;



struct Goal : public std::enable_shared_from_this<Goal>
{
    typedef enum {ecBusy, ecSuccess, ecFailed, ecNoSubstituters, ecIncompleteClosure} ExitCode;

    /* Backlink to the worker. */
    Worker & worker;

    /* Goals that this goal is waiting for. */
    Goals waitees;

    /* Goals waiting for this one to finish.  Must use weak pointers
       here to prevent cycles. */
    WeakGoals waiters;

    /* Number of goals we are/were waiting for that have failed. */
    unsigned int nrFailed;

    /* Number of substitution goals we are/were waiting for that
       failed because there are no substituters. */
    unsigned int nrNoSubstituters;

    /* Number of substitution goals we are/were waiting for that
       failed because othey had unsubstitutable references. */
    unsigned int nrIncompleteClosure;

    /* Name of this goal for debugging purposes. */
    string name;

    /* Whether the goal is finished. */
    ExitCode exitCode;

    /* Exception containing an error message, if any. */
    std::optional<Error> ex;

    Goal(Worker & worker) : worker(worker)
    {
        nrFailed = nrNoSubstituters = nrIncompleteClosure = 0;
        exitCode = ecBusy;
    }

    virtual ~Goal()
    {
        trace("goal destroyed");
    }

    virtual void work() = 0;

    void addWaitee(GoalPtr waitee);

    virtual void waiteeDone(GoalPtr waitee, ExitCode result);

    virtual void handleChildOutput(int fd, const string & data)
    {
        abort();
    }

    virtual void handleEOF(int fd)
    {
        abort();
    }

    void trace(const FormatOrString & fs);

    string getName()
    {
        return name;
    }

    /* Callback in case of a timeout.  It should wake up its waiters,
       get rid of any running child processes that are being monitored
       by the worker (important!), etc. */
    virtual void timedOut(Error && ex) = 0;

    virtual string key() = 0;

    void amDone(ExitCode result, std::optional<Error> ex = {});
};


bool CompareGoalPtrs::operator() (const GoalPtr & a, const GoalPtr & b) const {
    string s1 = a->key();
    string s2 = b->key();
    return s1 < s2;
}


typedef std::chrono::time_point<std::chrono::steady_clock> steady_time_point;


/* A mapping used to remember for each child process to what goal it
   belongs, and file descriptors for receiving log data and output
   path creation commands. */
struct Child
{
    WeakGoalPtr goal;
    Goal * goal2; // ugly hackery
    set<int> fds;
    bool respectTimeouts;
    bool inBuildSlot;
    steady_time_point lastOutput; /* time we last got output on stdout/stderr */
    steady_time_point timeStarted;
};


/* The worker class. */
class Worker
{
private:

    /* Note: the worker should only have strong pointers to the
       top-level goals. */

    /* The top-level goals of the worker. */
    Goals topGoals;

    /* Goals that are ready to do some work. */
    WeakGoals awake;

    /* Goals waiting for a build slot. */
    WeakGoals wantingToBuild;

    /* Child processes currently running. */
    std::list<Child> children;

    /* Number of build slots occupied.  This includes local builds and
       substitutions but not remote builds via the build hook. */
    unsigned int nrLocalBuilds;

    /* Maps used to prevent multiple instantiations of a goal for the
       same derivation / path. */
    WeakGoalMap derivationGoals;
    WeakGoalMap substitutionGoals;

    /* Goals waiting for busy paths to be unlocked. */
    WeakGoals waitingForAnyGoal;

    /* Goals sleeping for a few seconds (polling a lock). */
    WeakGoals waitingForAWhile;

    /* Last time the goals in `waitingForAWhile' where woken up. */
    steady_time_point lastWokenUp;

    /* Cache for pathContentsGood(). */
    std::map<StorePath, bool> pathContentsGoodCache;

public:

    const Activity act;
    const Activity actDerivations;
    const Activity actSubstitutions;

    /* Set if at least one derivation had a BuildError (i.e. permanent
       failure). */
    bool permanentFailure;

    /* Set if at least one derivation had a timeout. */
    bool timedOut;

    /* Set if at least one derivation fails with a hash mismatch. */
    bool hashMismatch;

    /* Set if at least one derivation is not deterministic in check mode. */
    bool checkMismatch;

    LocalStore & store;

    std::unique_ptr<HookInstance> hook;

    uint64_t expectedBuilds = 0;
    uint64_t doneBuilds = 0;
    uint64_t failedBuilds = 0;
    uint64_t runningBuilds = 0;

    uint64_t expectedSubstitutions = 0;
    uint64_t doneSubstitutions = 0;
    uint64_t failedSubstitutions = 0;
    uint64_t runningSubstitutions = 0;
    uint64_t expectedDownloadSize = 0;
    uint64_t doneDownloadSize = 0;
    uint64_t expectedNarSize = 0;
    uint64_t doneNarSize = 0;

    /* Whether to ask the build hook if it can build a derivation. If
       it answers with "decline-permanently", we don't try again. */
    bool tryBuildHook = true;

    Worker(LocalStore & store);
    ~Worker();

    /* Make a goal (with caching). */
    GoalPtr makeDerivationGoal(const StorePath & drvPath, const StringSet & wantedOutputs, BuildMode buildMode = bmNormal);
    std::shared_ptr<DerivationGoal> makeBasicDerivationGoal(const StorePath & drvPath,
        const BasicDerivation & drv, BuildMode buildMode = bmNormal);
    GoalPtr makeSubstitutionGoal(const StorePath & storePath, RepairFlag repair = NoRepair, std::optional<ContentAddress> ca = std::nullopt);

    /* Remove a dead goal. */
    void removeGoal(GoalPtr goal);

    /* Wake up a goal (i.e., there is something for it to do). */
    void wakeUp(GoalPtr goal);

    /* Return the number of local build and substitution processes
       currently running (but not remote builds via the build
       hook). */
    unsigned int getNrLocalBuilds();

    /* Registers a running child process.  `inBuildSlot' means that
       the process counts towards the jobs limit. */
    void childStarted(GoalPtr goal, const set<int> & fds,
        bool inBuildSlot, bool respectTimeouts);

    /* Unregisters a running child process.  `wakeSleepers' should be
       false if there is no sense in waking up goals that are sleeping
       because they can't run yet (e.g., there is no free build slot,
       or the hook would still say `postpone'). */
    void childTerminated(Goal * goal, bool wakeSleepers = true);

    /* Put `goal' to sleep until a build slot becomes available (which
       might be right away). */
    void waitForBuildSlot(GoalPtr goal);

    /* Wait for any goal to finish.  Pretty indiscriminate way to
       wait for some resource that some other goal is holding. */
    void waitForAnyGoal(GoalPtr goal);

    /* Wait for a few seconds and then retry this goal.  Used when
       waiting for a lock held by another process.  This kind of
       polling is inefficient, but POSIX doesn't really provide a way
       to wait for multiple locks in the main select() loop. */
    void waitForAWhile(GoalPtr goal);

    /* Loop until the specified top-level goals have finished. */
    void run(const Goals & topGoals);

    /* Wait for input to become available. */
    void waitForInput();

    unsigned int exitStatus();

    /* Check whether the given valid path exists and has the right
       contents. */
    bool pathContentsGood(const StorePath & path);

    void markContentsGood(const StorePath & path);

    void updateProgress()
    {
        actDerivations.progress(doneBuilds, expectedBuilds + doneBuilds, runningBuilds, failedBuilds);
        actSubstitutions.progress(doneSubstitutions, expectedSubstitutions + doneSubstitutions, runningSubstitutions, failedSubstitutions);
        act.setExpected(actFileTransfer, expectedDownloadSize + doneDownloadSize);
        act.setExpected(actCopyPath, expectedNarSize + doneNarSize);
    }
};


//////////////////////////////////////////////////////////////////////


void addToWeakGoals(WeakGoals & goals, GoalPtr p)
{
    // FIXME: necessary?
    // FIXME: O(n)
    for (auto & i : goals)
        if (i.lock() == p) return;
    goals.push_back(p);
}


void Goal::addWaitee(GoalPtr waitee)
{
    waitees.insert(waitee);
    addToWeakGoals(waitee->waiters, shared_from_this());
}


void Goal::waiteeDone(GoalPtr waitee, ExitCode result)
{
    assert(waitees.find(waitee) != waitees.end());
    waitees.erase(waitee);

    trace(fmt("waitee '%s' done; %d left", waitee->name, waitees.size()));

    if (result == ecFailed || result == ecNoSubstituters || result == ecIncompleteClosure) ++nrFailed;

    if (result == ecNoSubstituters) ++nrNoSubstituters;

    if (result == ecIncompleteClosure) ++nrIncompleteClosure;

    if (waitees.empty() || (result == ecFailed && !settings.keepGoing)) {

        /* If we failed and keepGoing is not set, we remove all
           remaining waitees. */
        for (auto & goal : waitees) {
            WeakGoals waiters2;
            for (auto & j : goal->waiters)
                if (j.lock() != shared_from_this()) waiters2.push_back(j);
            goal->waiters = waiters2;
        }
        waitees.clear();

        worker.wakeUp(shared_from_this());
    }
}


void Goal::amDone(ExitCode result, std::optional<Error> ex)
{
    trace("done");
    assert(exitCode == ecBusy);
    assert(result == ecSuccess || result == ecFailed || result == ecNoSubstituters || result == ecIncompleteClosure);
    exitCode = result;

    if (ex) {
        if (!waiters.empty())
            logError(ex->info());
        else
            this->ex = std::move(*ex);
    }

    for (auto & i : waiters) {
        GoalPtr goal = i.lock();
        if (goal) goal->waiteeDone(shared_from_this(), result);
    }
    waiters.clear();
    worker.removeGoal(shared_from_this());
}


void Goal::trace(const FormatOrString & fs)
{
    debug("%1%: %2%", name, fs.s);
}



//////////////////////////////////////////////////////////////////////


/* Common initialisation performed in child processes. */
static void commonChildInit(Pipe & logPipe)
{
    restoreSignals();

    /* Put the child in a separate session (and thus a separate
       process group) so that it has no controlling terminal (meaning
       that e.g. ssh cannot open /dev/tty) and it doesn't receive
       terminal signals. */
    if (setsid() == -1)
        throw SysError("creating a new session");

    /* Dup the write side of the logger pipe into stderr. */
    if (dup2(logPipe.writeSide.get(), STDERR_FILENO) == -1)
        throw SysError("cannot pipe standard error into log file");

    /* Dup stderr to stdout. */
    if (dup2(STDERR_FILENO, STDOUT_FILENO) == -1)
        throw SysError("cannot dup stderr into stdout");

    /* Reroute stdin to /dev/null. */
    int fdDevNull = open(pathNullDevice.c_str(), O_RDWR);
    if (fdDevNull == -1)
        throw SysError("cannot open '%1%'", pathNullDevice);
    if (dup2(fdDevNull, STDIN_FILENO) == -1)
        throw SysError("cannot dup null device into stdin");
    close(fdDevNull);
}

void handleDiffHook(
    uid_t uid, uid_t gid,
    const Path & tryA, const Path & tryB,
    const Path & drvPath, const Path & tmpDir)
{
    auto diffHook = settings.diffHook;
    if (diffHook != "" && settings.runDiffHook) {
        try {
            RunOptions diffHookOptions(diffHook,{tryA, tryB, drvPath, tmpDir});
            diffHookOptions.searchPath = true;
            diffHookOptions.uid = uid;
            diffHookOptions.gid = gid;
            diffHookOptions.chdir = "/";

            auto diffRes = runProgram(diffHookOptions);
            if (!statusOk(diffRes.first))
                throw ExecError(diffRes.first,
                    "diff-hook program '%1%' %2%",
                    diffHook,
                    statusToString(diffRes.first));

            if (diffRes.second != "")
                printError(chomp(diffRes.second));
        } catch (Error & error) {
            ErrorInfo ei = error.info();
            ei.hint = hintfmt("diff hook execution failed: %s",
                (error.info().hint.has_value() ? error.info().hint->str() : ""));
            logError(ei);
        }
    }
}

//////////////////////////////////////////////////////////////////////


class UserLock
{
private:
    Path fnUserLock;
    AutoCloseFD fdUserLock;

    bool isEnabled = false;
    string user;
    uid_t uid = 0;
    gid_t gid = 0;
    std::vector<gid_t> supplementaryGIDs;

public:
    UserLock();

    void kill();

    string getUser() { return user; }
    uid_t getUID() { assert(uid); return uid; }
    uid_t getGID() { assert(gid); return gid; }
    std::vector<gid_t> getSupplementaryGIDs() { return supplementaryGIDs; }

    bool findFreeUser();

    bool enabled() { return isEnabled; }

};


UserLock::UserLock()
{
    assert(settings.buildUsersGroup != "");
    createDirs(settings.nixStateDir + "/userpool");
}

bool UserLock::findFreeUser() {
    if (enabled()) return true;

    /* Get the members of the build-users-group. */
    struct group * gr = getgrnam(settings.buildUsersGroup.get().c_str());
    if (!gr)
        throw Error("the group '%1%' specified in 'build-users-group' does not exist",
            settings.buildUsersGroup);
    gid = gr->gr_gid;

    /* Copy the result of getgrnam. */
    Strings users;
    for (char * * p = gr->gr_mem; *p; ++p) {
        debug("found build user '%1%'", *p);
        users.push_back(*p);
    }

    if (users.empty())
        throw Error("the build users group '%1%' has no members",
            settings.buildUsersGroup);

    /* Find a user account that isn't currently in use for another
       build. */
    for (auto & i : users) {
        debug("trying user '%1%'", i);

        struct passwd * pw = getpwnam(i.c_str());
        if (!pw)
            throw Error("the user '%1%' in the group '%2%' does not exist",
                i, settings.buildUsersGroup);


        fnUserLock = (format("%1%/userpool/%2%") % settings.nixStateDir % pw->pw_uid).str();

        AutoCloseFD fd = open(fnUserLock.c_str(), O_RDWR | O_CREAT | O_CLOEXEC, 0600);
        if (!fd)
            throw SysError("opening user lock '%1%'", fnUserLock);

        if (lockFile(fd.get(), ltWrite, false)) {
            fdUserLock = std::move(fd);
            user = i;
            uid = pw->pw_uid;

            /* Sanity check... */
            if (uid == getuid() || uid == geteuid())
                throw Error("the Nix user should not be a member of '%1%'",
                    settings.buildUsersGroup);

#if __linux__
            /* Get the list of supplementary groups of this build user.  This
               is usually either empty or contains a group such as "kvm".  */
            supplementaryGIDs.resize(10);
            int ngroups = supplementaryGIDs.size();
            int err = getgrouplist(pw->pw_name, pw->pw_gid,
                supplementaryGIDs.data(), &ngroups);
            if (err == -1)
                throw Error("failed to get list of supplementary groups for '%1%'", pw->pw_name);

            supplementaryGIDs.resize(ngroups);
#endif

            isEnabled = true;
            return true;
        }
    }

    return false;
}

void UserLock::kill()
{
    killUser(uid);
}


//////////////////////////////////////////////////////////////////////


struct HookInstance
{
    /* Pipes for talking to the build hook. */
    Pipe toHook;

    /* Pipe for the hook's standard output/error. */
    Pipe fromHook;

    /* Pipe for the builder's standard output/error. */
    Pipe builderOut;

    /* The process ID of the hook. */
    Pid pid;

    FdSink sink;

    std::map<ActivityId, Activity> activities;

    HookInstance();

    ~HookInstance();
};


HookInstance::HookInstance()
{
    debug("starting build hook '%s'", settings.buildHook);

    /* Create a pipe to get the output of the child. */
    fromHook.create();

    /* Create the communication pipes. */
    toHook.create();

    /* Create a pipe to get the output of the builder. */
    builderOut.create();

    /* Fork the hook. */
    pid = startProcess([&]() {

        commonChildInit(fromHook);

        if (chdir("/") == -1) throw SysError("changing into /");

        /* Dup the communication pipes. */
        if (dup2(toHook.readSide.get(), STDIN_FILENO) == -1)
            throw SysError("dupping to-hook read side");

        /* Use fd 4 for the builder's stdout/stderr. */
        if (dup2(builderOut.writeSide.get(), 4) == -1)
            throw SysError("dupping builder's stdout/stderr");

        /* Hack: pass the read side of that fd to allow build-remote
           to read SSH error messages. */
        if (dup2(builderOut.readSide.get(), 5) == -1)
            throw SysError("dupping builder's stdout/stderr");

        Strings args = {
            std::string(baseNameOf(settings.buildHook.get())),
            std::to_string(verbosity),
        };

        execv(settings.buildHook.get().c_str(), stringsToCharPtrs(args).data());

        throw SysError("executing '%s'", settings.buildHook);
    });

    pid.setSeparatePG(true);
    fromHook.writeSide = -1;
    toHook.readSide = -1;

    sink = FdSink(toHook.writeSide.get());
    std::map<std::string, Config::SettingInfo> settings;
    globalConfig.getSettings(settings);
    for (auto & setting : settings)
        sink << 1 << setting.first << setting.second.value;
    sink << 0;
}


HookInstance::~HookInstance()
{
    try {
        toHook.writeSide = -1;
        if (pid != -1) pid.kill();
    } catch (...) {
        ignoreException();
    }
}


//////////////////////////////////////////////////////////////////////


typedef enum {rpAccept, rpDecline, rpPostpone} HookReply;

class SubstitutionGoal;

class DerivationGoal : public Goal
{
private:
    /* Whether to use an on-disk .drv file. */
    bool useDerivation;

    /* The path of the derivation. */
    StorePath drvPath;

    /* The specific outputs that we need to build.  Empty means all of
       them. */
    StringSet wantedOutputs;

    /* Whether additional wanted outputs have been added. */
    bool needRestart = false;

    /* Whether to retry substituting the outputs after building the
       inputs. */
    bool retrySubstitution;

    /* The derivation stored at drvPath. */
    std::unique_ptr<BasicDerivation> drv;

    std::unique_ptr<ParsedDerivation> parsedDrv;

    /* The remainder is state held during the build. */

    /* Locks on the output paths. */
    PathLocks outputLocks;

    /* All input paths (that is, the union of FS closures of the
       immediate input paths). */
    StorePathSet inputPaths;

    /* Outputs that are already valid.  If we're repairing, these are
       the outputs that are valid *and* not corrupt. */
    StorePathSet validPaths;

    /* Outputs that are corrupt or not valid. */
    StorePathSet missingPaths;

    /* User selected for running the builder. */
    std::unique_ptr<UserLock> buildUser;

    /* The process ID of the builder. */
    Pid pid;

    /* The temporary directory. */
    Path tmpDir;

    /* The path of the temporary directory in the sandbox. */
    Path tmpDirInSandbox;

    /* File descriptor for the log file. */
    AutoCloseFD fdLogFile;
    std::shared_ptr<BufferedSink> logFileSink, logSink;

    /* Number of bytes received from the builder's stdout/stderr. */
    unsigned long logSize;

    /* The most recent log lines. */
    std::list<std::string> logTail;

    std::string currentLogLine;
    size_t currentLogLinePos = 0; // to handle carriage return

    std::string currentHookLine;

    /* Pipe for the builder's standard output/error. */
    Pipe builderOut;

    /* Pipe for synchronising updates to the builder namespaces. */
    Pipe userNamespaceSync;

    /* The mount namespace of the builder, used to add additional
       paths to the sandbox as a result of recursive Nix calls. */
    AutoCloseFD sandboxMountNamespace;

    /* The build hook. */
    std::unique_ptr<HookInstance> hook;

    /* Whether we're currently doing a chroot build. */
    bool useChroot = false;

    Path chrootRootDir;

    /* RAII object to delete the chroot directory. */
    std::shared_ptr<AutoDelete> autoDelChroot;

    /* The sort of derivation we are building. */
    DerivationType derivationType;

    /* Whether to run the build in a private network namespace. */
    bool privateNetwork = false;

    typedef void (DerivationGoal::*GoalState)();
    GoalState state;

    /* Stuff we need to pass to initChild(). */
    struct ChrootPath {
        Path source;
        bool optional;
        ChrootPath(Path source = "", bool optional = false)
            : source(source), optional(optional)
        { }
    };
    typedef map<Path, ChrootPath> DirsInChroot; // maps target path to source path
    DirsInChroot dirsInChroot;

    typedef map<string, string> Environment;
    Environment env;

#if __APPLE__
    typedef string SandboxProfile;
    SandboxProfile additionalSandboxProfile;
#endif

    /* Hash rewriting. */
    StringMap inputRewrites, outputRewrites;
    typedef map<StorePath, StorePath> RedirectedOutputs;
    RedirectedOutputs redirectedOutputs;

    BuildMode buildMode;

    /* If we're repairing without a chroot, there may be outputs that
       are valid but corrupt.  So we redirect these outputs to
       temporary paths. */
    StorePathSet redirectedBadOutputs;

    BuildResult result;

    /* The current round, if we're building multiple times. */
    size_t curRound = 1;

    size_t nrRounds;

    /* Path registration info from the previous round, if we're
       building multiple times. Since this contains the hash, it
       allows us to compare whether two rounds produced the same
       result. */
    std::map<Path, ValidPathInfo> prevInfos;

    const uid_t sandboxUid = 1000;
    const gid_t sandboxGid = 100;

    const static Path homeDir;

    std::unique_ptr<MaintainCount<uint64_t>> mcExpectedBuilds, mcRunningBuilds;

    std::unique_ptr<Activity> act;

    /* Activity that denotes waiting for a lock. */
    std::unique_ptr<Activity> actLock;

    std::map<ActivityId, Activity> builderActivities;

    /* The remote machine on which we're building. */
    std::string machineName;

    /* The recursive Nix daemon socket. */
    AutoCloseFD daemonSocket;

    /* The daemon main thread. */
    std::thread daemonThread;

    /* The daemon worker threads. */
    std::vector<std::thread> daemonWorkerThreads;

    /* Paths that were added via recursive Nix calls. */
    StorePathSet addedPaths;

    /* Recursive Nix calls are only allowed to build or realize paths
       in the original input closure or added via a recursive Nix call
       (so e.g. you can't do 'nix-store -r /nix/store/<bla>' where
       /nix/store/<bla> is some arbitrary path in a binary cache). */
    bool isAllowed(const StorePath & path)
    {
        return inputPaths.count(path) || addedPaths.count(path);
    }

    friend struct RestrictedStore;

public:
    DerivationGoal(const StorePath & drvPath, const StringSet & wantedOutputs,
        Worker & worker, BuildMode buildMode = bmNormal);
    DerivationGoal(const StorePath & drvPath, const BasicDerivation & drv,
        Worker & worker, BuildMode buildMode = bmNormal);
    ~DerivationGoal();

    /* Whether we need to perform hash rewriting if there are valid output paths. */
    bool needsHashRewrite();

    void timedOut(Error && ex) override;

    string key() override
    {
        /* Ensure that derivations get built in order of their name,
           i.e. a derivation named "aardvark" always comes before
           "baboon". And substitution goals always happen before
           derivation goals (due to "b$"). */
        return "b$" + std::string(drvPath.name()) + "$" + worker.store.printStorePath(drvPath);
    }

    void work() override;

    StorePath getDrvPath()
    {
        return drvPath;
    }

    /* Add wanted outputs to an already existing derivation goal. */
    void addWantedOutputs(const StringSet & outputs);

    BuildResult getResult() { return result; }

private:
    /* The states. */
    void getDerivation();
    void loadDerivation();
    void haveDerivation();
    void outputsSubstituted();
    void closureRepaired();
    void inputsRealised();
    void tryToBuild();
    void tryLocalBuild();
    void buildDone();

    /* Is the build hook willing to perform the build? */
    HookReply tryBuildHook();

    /* Start building a derivation. */
    void startBuilder();

    /* Fill in the environment for the builder. */
    void initEnv();

    /* Setup tmp dir location. */
    void initTmpDir();

    /* Write a JSON file containing the derivation attributes. */
    void writeStructuredAttrs();

    void startDaemon();

    void stopDaemon();

    /* Add 'path' to the set of paths that may be referenced by the
       outputs, and make it appear in the sandbox. */
    void addDependency(const StorePath & path);

    /* Make a file owned by the builder. */
    void chownToBuilder(const Path & path);

    /* Run the builder's process. */
    void runChild();

    friend int childEntry(void *);

    /* Check that the derivation outputs all exist and register them
       as valid. */
    void registerOutputs();

    /* Check that an output meets the requirements specified by the
       'outputChecks' attribute (or the legacy
       '{allowed,disallowed}{References,Requisites}' attributes). */
    void checkOutputs(const std::map<std::string, ValidPathInfo> & outputs);

    /* Open a log file and a pipe to it. */
    Path openLogFile();

    /* Close the log file. */
    void closeLogFile();

    /* Delete the temporary directory, if we have one. */
    void deleteTmpDir(bool force);

    /* Callback used by the worker to write to the log. */
    void handleChildOutput(int fd, const string & data) override;
    void handleEOF(int fd) override;
    void flushLine();

    /* Return the set of (in)valid paths. */
    StorePathSet checkPathValidity(bool returnValid, bool checkHash);

    /* Forcibly kill the child process, if any. */
    void killChild();

    void addHashRewrite(const StorePath & path);

    void repairClosure();

    void started();

    void done(
        BuildResult::Status status,
        std::optional<Error> ex = {});

    StorePathSet exportReferences(const StorePathSet & storePaths);
};


const Path DerivationGoal::homeDir = "/homeless-shelter";


DerivationGoal::DerivationGoal(const StorePath & drvPath, const StringSet & wantedOutputs,
    Worker & worker, BuildMode buildMode)
    : Goal(worker)
    , useDerivation(true)
    , drvPath(drvPath)
    , wantedOutputs(wantedOutputs)
    , buildMode(buildMode)
{
    state = &DerivationGoal::getDerivation;
    name = fmt("building of '%s'", worker.store.printStorePath(this->drvPath));
    trace("created");

    mcExpectedBuilds = std::make_unique<MaintainCount<uint64_t>>(worker.expectedBuilds);
    worker.updateProgress();
}


DerivationGoal::DerivationGoal(const StorePath & drvPath, const BasicDerivation & drv,
    Worker & worker, BuildMode buildMode)
    : Goal(worker)
    , useDerivation(false)
    , drvPath(drvPath)
    , buildMode(buildMode)
{
    this->drv = std::make_unique<BasicDerivation>(BasicDerivation(drv));
    state = &DerivationGoal::haveDerivation;
    name = fmt("building of %s", worker.store.showPaths(drv.outputPaths(worker.store)));
    trace("created");

    mcExpectedBuilds = std::make_unique<MaintainCount<uint64_t>>(worker.expectedBuilds);
    worker.updateProgress();

    /* Prevent the .chroot directory from being
       garbage-collected. (See isActiveTempFile() in gc.cc.) */
    worker.store.addTempRoot(this->drvPath);
}


DerivationGoal::~DerivationGoal()
{
    /* Careful: we should never ever throw an exception from a
       destructor. */
    try { killChild(); } catch (...) { ignoreException(); }
    try { stopDaemon(); } catch (...) { ignoreException(); }
    try { deleteTmpDir(false); } catch (...) { ignoreException(); }
    try { closeLogFile(); } catch (...) { ignoreException(); }
}


inline bool DerivationGoal::needsHashRewrite()
{
#if __linux__
    return !useChroot;
#else
    /* Darwin requires hash rewriting even when sandboxing is enabled. */
    return true;
#endif
}


void DerivationGoal::killChild()
{
    if (pid != -1) {
        worker.childTerminated(this);

        if (buildUser) {
            /* If we're using a build user, then there is a tricky
               race condition: if we kill the build user before the
               child has done its setuid() to the build user uid, then
               it won't be killed, and we'll potentially lock up in
               pid.wait().  So also send a conventional kill to the
               child. */
            ::kill(-pid, SIGKILL); /* ignore the result */
            buildUser->kill();
            pid.wait();
        } else
            pid.kill();

        assert(pid == -1);
    }

    hook.reset();
}


void DerivationGoal::timedOut(Error && ex)
{
    killChild();
    done(BuildResult::TimedOut, ex);
}


void DerivationGoal::work()
{
    (this->*state)();
}


void DerivationGoal::addWantedOutputs(const StringSet & outputs)
{
    /* If we already want all outputs, there is nothing to do. */
    if (wantedOutputs.empty()) return;

    if (outputs.empty()) {
        wantedOutputs.clear();
        needRestart = true;
    } else
        for (auto & i : outputs)
            if (wantedOutputs.insert(i).second)
                needRestart = true;
}


void DerivationGoal::getDerivation()
{
    trace("init");

    /* The first thing to do is to make sure that the derivation
       exists.  If it doesn't, it may be created through a
       substitute. */
    if (buildMode == bmNormal && worker.store.isValidPath(drvPath)) {
        loadDerivation();
        return;
    }

    addWaitee(worker.makeSubstitutionGoal(drvPath));

    state = &DerivationGoal::loadDerivation;
}


void DerivationGoal::loadDerivation()
{
    trace("loading derivation");

    if (nrFailed != 0) {
        done(BuildResult::MiscFailure, Error("cannot build missing derivation '%s'", worker.store.printStorePath(drvPath)));
        return;
    }

    /* `drvPath' should already be a root, but let's be on the safe
       side: if the user forgot to make it a root, we wouldn't want
       things being garbage collected while we're busy. */
    worker.store.addTempRoot(drvPath);

    assert(worker.store.isValidPath(drvPath));

    /* Get the derivation. */
    drv = std::unique_ptr<BasicDerivation>(new Derivation(worker.store.derivationFromPath(drvPath)));

    haveDerivation();
}


void DerivationGoal::haveDerivation()
{
    trace("have derivation");

    retrySubstitution = false;

    for (auto & i : drv->outputsAndPaths(worker.store))
        worker.store.addTempRoot(i.second.second);

    /* Check what outputs paths are not already valid. */
    auto invalidOutputs = checkPathValidity(false, buildMode == bmRepair);

    /* If they are all valid, then we're done. */
    if (invalidOutputs.size() == 0 && buildMode == bmNormal) {
        done(BuildResult::AlreadyValid);
        return;
    }

    parsedDrv = std::make_unique<ParsedDerivation>(drvPath, *drv);

    if (drv->type() == DerivationType::CAFloating) {
        settings.requireExperimentalFeature("ca-derivations");
        throw UnimplementedError("ca-derivations isn't implemented yet");
    }


    /* We are first going to try to create the invalid output paths
       through substitutes.  If that doesn't work, we'll build
       them. */
    if (settings.useSubstitutes && parsedDrv->substitutesAllowed())
        for (auto & i : invalidOutputs)
            addWaitee(worker.makeSubstitutionGoal(i, buildMode == bmRepair ? Repair : NoRepair, getDerivationCA(*drv)));

    if (waitees.empty()) /* to prevent hang (no wake-up event) */
        outputsSubstituted();
    else
        state = &DerivationGoal::outputsSubstituted;
}


void DerivationGoal::outputsSubstituted()
{
    trace("all outputs substituted (maybe)");

    if (nrFailed > 0 && nrFailed > nrNoSubstituters + nrIncompleteClosure && !settings.tryFallback) {
        done(BuildResult::TransientFailure,
            fmt("some substitutes for the outputs of derivation '%s' failed (usually happens due to networking issues); try '--fallback' to build derivation from source ",
                worker.store.printStorePath(drvPath)));
        return;
    }

    /*  If the substitutes form an incomplete closure, then we should
        build the dependencies of this derivation, but after that, we
        can still use the substitutes for this derivation itself. */
    if (nrIncompleteClosure > 0) retrySubstitution = true;

    nrFailed = nrNoSubstituters = nrIncompleteClosure = 0;

    if (needRestart) {
        needRestart = false;
        haveDerivation();
        return;
    }

    auto nrInvalid = checkPathValidity(false, buildMode == bmRepair).size();
    if (buildMode == bmNormal && nrInvalid == 0) {
        done(BuildResult::Substituted);
        return;
    }
    if (buildMode == bmRepair && nrInvalid == 0) {
        repairClosure();
        return;
    }
    if (buildMode == bmCheck && nrInvalid > 0)
        throw Error("some outputs of '%s' are not valid, so checking is not possible",
            worker.store.printStorePath(drvPath));

    /* Otherwise, at least one of the output paths could not be
       produced using a substitute.  So we have to build instead. */

    /* Make sure checkPathValidity() from now on checks all
       outputs. */
    wantedOutputs.clear();

    /* The inputs must be built before we can build this goal. */
    if (useDerivation)
        for (auto & i : dynamic_cast<Derivation *>(drv.get())->inputDrvs)
            addWaitee(worker.makeDerivationGoal(i.first, i.second, buildMode == bmRepair ? bmRepair : bmNormal));

    for (auto & i : drv->inputSrcs) {
        if (worker.store.isValidPath(i)) continue;
        if (!settings.useSubstitutes)
            throw Error("dependency '%s' of '%s' does not exist, and substitution is disabled",
                worker.store.printStorePath(i), worker.store.printStorePath(drvPath));
        addWaitee(worker.makeSubstitutionGoal(i));
    }

    if (waitees.empty()) /* to prevent hang (no wake-up event) */
        inputsRealised();
    else
        state = &DerivationGoal::inputsRealised;
}


void DerivationGoal::repairClosure()
{
    /* If we're repairing, we now know that our own outputs are valid.
       Now check whether the other paths in the outputs closure are
       good.  If not, then start derivation goals for the derivations
       that produced those outputs. */

    /* Get the output closure. */
    StorePathSet outputClosure;
    for (auto & i : drv->outputsAndPaths(worker.store)) {
        if (!wantOutput(i.first, wantedOutputs)) continue;
        worker.store.computeFSClosure(i.second.second, outputClosure);
    }

    /* Filter out our own outputs (which we have already checked). */
    for (auto & i : drv->outputsAndPaths(worker.store))
        outputClosure.erase(i.second.second);

    /* Get all dependencies of this derivation so that we know which
       derivation is responsible for which path in the output
       closure. */
    StorePathSet inputClosure;
    if (useDerivation) worker.store.computeFSClosure(drvPath, inputClosure);
    std::map<StorePath, StorePath> outputsToDrv;
    for (auto & i : inputClosure)
        if (i.isDerivation()) {
            Derivation drv = worker.store.derivationFromPath(i);
            for (auto & j : drv.outputsAndPaths(worker.store))
                outputsToDrv.insert_or_assign(j.second.second, i);
        }

    /* Check each path (slow!). */
    for (auto & i : outputClosure) {
        if (worker.pathContentsGood(i)) continue;
        logError({
            .name = "Corrupt path in closure",
            .hint = hintfmt(
                "found corrupted or missing path '%s' in the output closure of '%s'",
                worker.store.printStorePath(i), worker.store.printStorePath(drvPath))
        });
        auto drvPath2 = outputsToDrv.find(i);
        if (drvPath2 == outputsToDrv.end())
            addWaitee(worker.makeSubstitutionGoal(i, Repair));
        else
            addWaitee(worker.makeDerivationGoal(drvPath2->second, StringSet(), bmRepair));
    }

    if (waitees.empty()) {
        done(BuildResult::AlreadyValid);
        return;
    }

    state = &DerivationGoal::closureRepaired;
}


void DerivationGoal::closureRepaired()
{
    trace("closure repaired");
    if (nrFailed > 0)
        throw Error("some paths in the output closure of derivation '%s' could not be repaired",
            worker.store.printStorePath(drvPath));
    done(BuildResult::AlreadyValid);
}


void DerivationGoal::inputsRealised()
{
    trace("all inputs realised");

    if (nrFailed != 0) {
        if (!useDerivation)
            throw Error("some dependencies of '%s' are missing", worker.store.printStorePath(drvPath));
        done(BuildResult::DependencyFailed, Error(
                "%s dependencies of derivation '%s' failed to build",
                nrFailed, worker.store.printStorePath(drvPath)));
        return;
    }

    if (retrySubstitution) {
        haveDerivation();
        return;
    }

    /* Gather information necessary for computing the closure and/or
       running the build hook. */

    /* Determine the full set of input paths. */

    /* First, the input derivations. */
    if (useDerivation)
        for (auto & i : dynamic_cast<Derivation *>(drv.get())->inputDrvs) {
            /* Add the relevant output closures of the input derivation
               `i' as input paths.  Only add the closures of output paths
               that are specified as inputs. */
            assert(worker.store.isValidPath(i.first));
            Derivation inDrv = worker.store.derivationFromPath(i.first);
            for (auto & j : i.second) {
                auto k = inDrv.outputs.find(j);
                if (k != inDrv.outputs.end())
                    worker.store.computeFSClosure(k->second.path(worker.store, inDrv.name), inputPaths);
                else
                    throw Error(
                        "derivation '%s' requires non-existent output '%s' from input derivation '%s'",
                        worker.store.printStorePath(drvPath), j, worker.store.printStorePath(i.first));
            }
        }

    /* Second, the input sources. */
    worker.store.computeFSClosure(drv->inputSrcs, inputPaths);

    debug("added input paths %s", worker.store.showPaths(inputPaths));

    /* What type of derivation are we building? */
    derivationType = drv->type();

    /* Don't repeat fixed-output derivations since they're already
       verified by their output hash.*/
    nrRounds = derivationIsFixed(derivationType) ? 1 : settings.buildRepeat + 1;

    /* Okay, try to build.  Note that here we don't wait for a build
       slot to become available, since we don't need one if there is a
       build hook. */
    state = &DerivationGoal::tryToBuild;
    worker.wakeUp(shared_from_this());

    result = BuildResult();
}

void DerivationGoal::started() {
    auto msg = fmt(
        buildMode == bmRepair ? "repairing outputs of '%s'" :
        buildMode == bmCheck ? "checking outputs of '%s'" :
        nrRounds > 1 ? "building '%s' (round %d/%d)" :
        "building '%s'", worker.store.printStorePath(drvPath), curRound, nrRounds);
    fmt("building '%s'", worker.store.printStorePath(drvPath));
    if (hook) msg += fmt(" on '%s'", machineName);
    act = std::make_unique<Activity>(*logger, lvlInfo, actBuild, msg,
        Logger::Fields{worker.store.printStorePath(drvPath), hook ? machineName : "", curRound, nrRounds});
    mcRunningBuilds = std::make_unique<MaintainCount<uint64_t>>(worker.runningBuilds);
    worker.updateProgress();
}

void DerivationGoal::tryToBuild()
{
    trace("trying to build");

    /* Obtain locks on all output paths.  The locks are automatically
       released when we exit this function or Nix crashes.  If we
       can't acquire the lock, then continue; hopefully some other
       goal can start a build, and if not, the main loop will sleep a
       few seconds and then retry this goal. */
    PathSet lockFiles;
    for (auto & outPath : drv->outputPaths(worker.store))
        lockFiles.insert(worker.store.Store::toRealPath(outPath));

    if (!outputLocks.lockPaths(lockFiles, "", false)) {
        if (!actLock)
            actLock = std::make_unique<Activity>(*logger, lvlWarn, actBuildWaiting,
                fmt("waiting for lock on %s", yellowtxt(showPaths(lockFiles))));
        worker.waitForAWhile(shared_from_this());
        return;
    }

    actLock.reset();

    /* Now check again whether the outputs are valid.  This is because
       another process may have started building in parallel.  After
       it has finished and released the locks, we can (and should)
       reuse its results.  (Strictly speaking the first check can be
       omitted, but that would be less efficient.)  Note that since we
       now hold the locks on the output paths, no other process can
       build this derivation, so no further checks are necessary. */
    validPaths = checkPathValidity(true, buildMode == bmRepair);
    if (buildMode != bmCheck && validPaths.size() == drv->outputs.size()) {
        debug("skipping build of derivation '%s', someone beat us to it", worker.store.printStorePath(drvPath));
        outputLocks.setDeletion(true);
        done(BuildResult::AlreadyValid);
        return;
    }

    missingPaths = drv->outputPaths(worker.store);
    if (buildMode != bmCheck)
        for (auto & i : validPaths) missingPaths.erase(i);

    /* If any of the outputs already exist but are not valid, delete
       them. */
    for (auto & i : drv->outputsAndPaths(worker.store)) {
        if (worker.store.isValidPath(i.second.second)) continue;
        debug("removing invalid path '%s'", worker.store.printStorePath(i.second.second));
        deletePath(worker.store.Store::toRealPath(i.second.second));
    }

    /* Don't do a remote build if the derivation has the attribute
       `preferLocalBuild' set.  Also, check and repair modes are only
       supported for local builds. */
    bool buildLocally = buildMode != bmNormal || parsedDrv->willBuildLocally();

    /* Is the build hook willing to accept this job? */
    if (!buildLocally) {
        switch (tryBuildHook()) {
            case rpAccept:
                /* Yes, it has started doing so.  Wait until we get
                   EOF from the hook. */
                actLock.reset();
                result.startTime = time(0); // inexact
                state = &DerivationGoal::buildDone;
                started();
                return;
            case rpPostpone:
                /* Not now; wait until at least one child finishes or
                   the wake-up timeout expires. */
                if (!actLock)
                    actLock = std::make_unique<Activity>(*logger, lvlWarn, actBuildWaiting,
                        fmt("waiting for a machine to build '%s'", yellowtxt(worker.store.printStorePath(drvPath))));
                worker.waitForAWhile(shared_from_this());
                outputLocks.unlock();
                return;
            case rpDecline:
                /* We should do it ourselves. */
                break;
        }
    }

    actLock.reset();

    /* Make sure that we are allowed to start a build.  If this
       derivation prefers to be done locally, do it even if
       maxBuildJobs is 0. */
    unsigned int curBuilds = worker.getNrLocalBuilds();
    if (curBuilds >= settings.maxBuildJobs && !(buildLocally && curBuilds == 0)) {
        worker.waitForBuildSlot(shared_from_this());
        outputLocks.unlock();
        return;
    }

    state = &DerivationGoal::tryLocalBuild;
    worker.wakeUp(shared_from_this());
}

void DerivationGoal::tryLocalBuild() {

    /* If `build-users-group' is not empty, then we have to build as
       one of the members of that group. */
    if (settings.buildUsersGroup != "" && getuid() == 0) {
#if defined(__linux__) || defined(__APPLE__)
        if (!buildUser) buildUser = std::make_unique<UserLock>();

        if (buildUser->findFreeUser()) {
            /* Make sure that no other processes are executing under this
               uid. */
            buildUser->kill();
        } else {
            if (!actLock)
                actLock = std::make_unique<Activity>(*logger, lvlWarn, actBuildWaiting,
                    fmt("waiting for UID to build '%s'", yellowtxt(worker.store.printStorePath(drvPath))));
            worker.waitForAWhile(shared_from_this());
            return;
        }
#else
        /* Don't know how to block the creation of setuid/setgid
           binaries on this platform. */
        throw Error("build users are not supported on this platform for security reasons");
#endif
    }

    actLock.reset();

    try {

        /* Okay, we have to build. */
        startBuilder();

    } catch (BuildError & e) {
        outputLocks.unlock();
        buildUser.reset();
        worker.permanentFailure = true;
        done(BuildResult::InputRejected, e);
        return;
    }

    /* This state will be reached when we get EOF on the child's
       log pipe. */
    state = &DerivationGoal::buildDone;

    started();
}


void replaceValidPath(const Path & storePath, const Path tmpPath)
{
    /* We can't atomically replace storePath (the original) with
       tmpPath (the replacement), so we have to move it out of the
       way first.  We'd better not be interrupted here, because if
       we're repairing (say) Glibc, we end up with a broken system. */
    Path oldPath = (format("%1%.old-%2%-%3%") % storePath % getpid() % random()).str();
    if (pathExists(storePath))
        rename(storePath.c_str(), oldPath.c_str());
    if (rename(tmpPath.c_str(), storePath.c_str()) == -1) {
        rename(oldPath.c_str(), storePath.c_str()); // attempt to recover
        throw SysError("moving '%s' to '%s'", tmpPath, storePath);
    }
    deletePath(oldPath);
}


MakeError(NotDeterministic, BuildError);


void DerivationGoal::buildDone()
{
    trace("build done");

    /* Release the build user at the end of this function. We don't do
       it right away because we don't want another build grabbing this
       uid and then messing around with our output. */
    Finally releaseBuildUser([&]() { buildUser.reset(); });

    sandboxMountNamespace = -1;

    /* Since we got an EOF on the logger pipe, the builder is presumed
       to have terminated.  In fact, the builder could also have
       simply have closed its end of the pipe, so just to be sure,
       kill it. */
    int status = hook ? hook->pid.kill() : pid.kill();

    debug("builder process for '%s' finished", worker.store.printStorePath(drvPath));

    result.timesBuilt++;
    result.stopTime = time(0);

    /* So the child is gone now. */
    worker.childTerminated(this);

    /* Close the read side of the logger pipe. */
    if (hook) {
        hook->builderOut.readSide = -1;
        hook->fromHook.readSide = -1;
    } else
        builderOut.readSide = -1;

    /* Close the log file. */
    closeLogFile();

    /* When running under a build user, make sure that all processes
       running under that uid are gone.  This is to prevent a
       malicious user from leaving behind a process that keeps files
       open and modifies them after they have been chown'ed to
       root. */
    if (buildUser) buildUser->kill();

    /* Terminate the recursive Nix daemon. */
    stopDaemon();

    bool diskFull = false;

    try {

        /* Check the exit status. */
        if (!statusOk(status)) {

            /* Heuristically check whether the build failure may have
               been caused by a disk full condition.  We have no way
               of knowing whether the build actually got an ENOSPC.
               So instead, check if the disk is (nearly) full now.  If
               so, we don't mark this build as a permanent failure. */
#if HAVE_STATVFS
            uint64_t required = 8ULL * 1024 * 1024; // FIXME: make configurable
            struct statvfs st;
            if (statvfs(worker.store.realStoreDir.c_str(), &st) == 0 &&
                (uint64_t) st.f_bavail * st.f_bsize < required)
                diskFull = true;
            if (statvfs(tmpDir.c_str(), &st) == 0 &&
                (uint64_t) st.f_bavail * st.f_bsize < required)
                diskFull = true;
#endif

            deleteTmpDir(false);

            /* Move paths out of the chroot for easier debugging of
               build failures. */
            if (useChroot && buildMode == bmNormal)
                for (auto & i : missingPaths) {
                    auto p = worker.store.printStorePath(i);
                    if (pathExists(chrootRootDir + p))
                        rename((chrootRootDir + p).c_str(), p.c_str());
                }

            auto msg = fmt("builder for '%s' %s",
                yellowtxt(worker.store.printStorePath(drvPath)),
                statusToString(status));

            if (!logger->isVerbose() && !logTail.empty()) {
                msg += (format("; last %d log lines:") % logTail.size()).str();
                for (auto & line : logTail)
                    msg += "\n  " + line;
            }

            if (diskFull)
                msg += "\nnote: build failure may have been caused by lack of free disk space";

            throw BuildError(msg);
        }

        /* Compute the FS closure of the outputs and register them as
           being valid. */
        registerOutputs();

        if (settings.postBuildHook != "") {
            Activity act(*logger, lvlInfo, actPostBuildHook,
                fmt("running post-build-hook '%s'", settings.postBuildHook),
                Logger::Fields{worker.store.printStorePath(drvPath)});
            PushActivity pact(act.id);
            auto outputPaths = drv->outputPaths(worker.store);
            std::map<std::string, std::string> hookEnvironment = getEnv();

            hookEnvironment.emplace("DRV_PATH", worker.store.printStorePath(drvPath));
            hookEnvironment.emplace("OUT_PATHS", chomp(concatStringsSep(" ", worker.store.printStorePathSet(outputPaths))));

            RunOptions opts(settings.postBuildHook, {});
            opts.environment = hookEnvironment;

            struct LogSink : Sink {
                Activity & act;
                std::string currentLine;

                LogSink(Activity & act) : act(act) { }

                void operator() (const unsigned char * data, size_t len) override {
                    for (size_t i = 0; i < len; i++) {
                        auto c = data[i];

                        if (c == '\n') {
                            flushLine();
                        } else {
                            currentLine += c;
                        }
                    }
                }

                void flushLine() {
                    act.result(resPostBuildLogLine, currentLine);
                    currentLine.clear();
                }

                ~LogSink() {
                    if (currentLine != "") {
                        currentLine += '\n';
                        flushLine();
                    }
                }
            };
            LogSink sink(act);

            opts.standardOut = &sink;
            opts.mergeStderrToStdout = true;
            runProgram2(opts);
        }

        if (buildMode == bmCheck) {
            deleteTmpDir(true);
            done(BuildResult::Built);
            return;
        }

        /* Delete unused redirected outputs (when doing hash rewriting). */
        for (auto & i : redirectedOutputs)
            deletePath(worker.store.Store::toRealPath(i.second));

        /* Delete the chroot (if we were using one). */
        autoDelChroot.reset(); /* this runs the destructor */

        deleteTmpDir(true);

        /* Repeat the build if necessary. */
        if (curRound++ < nrRounds) {
            outputLocks.unlock();
            state = &DerivationGoal::tryToBuild;
            worker.wakeUp(shared_from_this());
            return;
        }

        /* It is now safe to delete the lock files, since all future
           lockers will see that the output paths are valid; they will
           not create new lock files with the same names as the old
           (unlinked) lock files. */
        outputLocks.setDeletion(true);
        outputLocks.unlock();

    } catch (BuildError & e) {
        outputLocks.unlock();

        BuildResult::Status st = BuildResult::MiscFailure;

        if (hook && WIFEXITED(status) && WEXITSTATUS(status) == 101)
            st = BuildResult::TimedOut;

        else if (hook && (!WIFEXITED(status) || WEXITSTATUS(status) != 100)) {
        }

        else {
            st =
                dynamic_cast<NotDeterministic*>(&e) ? BuildResult::NotDeterministic :
                statusOk(status) ? BuildResult::OutputRejected :
                derivationIsImpure(derivationType) || diskFull ? BuildResult::TransientFailure :
                BuildResult::PermanentFailure;
        }

        done(st, e);
        return;
    }

    done(BuildResult::Built);
}


HookReply DerivationGoal::tryBuildHook()
{
    if (!worker.tryBuildHook || !useDerivation) return rpDecline;

    if (!worker.hook)
        worker.hook = std::make_unique<HookInstance>();

    try {

        /* Send the request to the hook. */
        worker.hook->sink
            << "try"
            << (worker.getNrLocalBuilds() < settings.maxBuildJobs ? 1 : 0)
            << drv->platform
            << worker.store.printStorePath(drvPath)
            << parsedDrv->getRequiredSystemFeatures();
        worker.hook->sink.flush();

        /* Read the first line of input, which should be a word indicating
           whether the hook wishes to perform the build. */
        string reply;
        while (true) {
            string s = readLine(worker.hook->fromHook.readSide.get());
            if (handleJSONLogMessage(s, worker.act, worker.hook->activities, true))
                ;
            else if (string(s, 0, 2) == "# ") {
                reply = string(s, 2);
                break;
            }
            else {
                s += "\n";
                writeToStderr(s);
            }
        }

        debug("hook reply is '%1%'", reply);

        if (reply == "decline")
            return rpDecline;
        else if (reply == "decline-permanently") {
            worker.tryBuildHook = false;
            worker.hook = 0;
            return rpDecline;
        }
        else if (reply == "postpone")
            return rpPostpone;
        else if (reply != "accept")
            throw Error("bad hook reply '%s'", reply);

    } catch (SysError & e) {
        if (e.errNo == EPIPE) {
            logError({
                .name = "Build hook died",
                .hint = hintfmt(
                    "build hook died unexpectedly: %s",
                    chomp(drainFD(worker.hook->fromHook.readSide.get())))
            });
            worker.hook = 0;
            return rpDecline;
        } else
            throw;
    }

    hook = std::move(worker.hook);

    machineName = readLine(hook->fromHook.readSide.get());

    /* Tell the hook all the inputs that have to be copied to the
       remote system. */
    writeStorePaths(worker.store, hook->sink, inputPaths);

    /* Tell the hooks the missing outputs that have to be copied back
       from the remote system. */
    writeStorePaths(worker.store, hook->sink, missingPaths);

    hook->sink = FdSink();
    hook->toHook.writeSide = -1;

    /* Create the log file and pipe. */
    Path logFile = openLogFile();

    set<int> fds;
    fds.insert(hook->fromHook.readSide.get());
    fds.insert(hook->builderOut.readSide.get());
    worker.childStarted(shared_from_this(), fds, false, false);

    return rpAccept;
}


static void chmod_(const Path & path, mode_t mode)
{
    if (chmod(path.c_str(), mode) == -1)
        throw SysError("setting permissions on '%s'", path);
}


int childEntry(void * arg)
{
    ((DerivationGoal *) arg)->runChild();
    return 1;
}


StorePathSet DerivationGoal::exportReferences(const StorePathSet & storePaths)
{
    StorePathSet paths;

    for (auto & storePath : storePaths) {
        if (!inputPaths.count(storePath))
            throw BuildError("cannot export references of path '%s' because it is not in the input closure of the derivation", worker.store.printStorePath(storePath));

        worker.store.computeFSClosure({storePath}, paths);
    }

    /* If there are derivations in the graph, then include their
       outputs as well.  This is useful if you want to do things
       like passing all build-time dependencies of some path to a
       derivation that builds a NixOS DVD image. */
    auto paths2 = paths;

    for (auto & j : paths2) {
        if (j.isDerivation()) {
            Derivation drv = worker.store.derivationFromPath(j);
            for (auto & k : drv.outputsAndPaths(worker.store))
                worker.store.computeFSClosure(k.second.second, paths);
        }
    }

    return paths;
}

static std::once_flag dns_resolve_flag;

static void preloadNSS() {
    /* builtin:fetchurl can trigger a DNS lookup, which with glibc can trigger a dynamic library load of
       one of the glibc NSS libraries in a sandboxed child, which will fail unless the library's already
       been loaded in the parent. So we force a lookup of an invalid domain to force the NSS machinery to
       load its lookup libraries in the parent before any child gets a chance to. */
    std::call_once(dns_resolve_flag, []() {
        struct addrinfo *res = NULL;

        if (getaddrinfo("this.pre-initializes.the.dns.resolvers.invalid.", "http", NULL, &res) != 0) {
            if (res) freeaddrinfo(res);
        }
    });
}


void linkOrCopy(const Path & from, const Path & to)
{
    if (link(from.c_str(), to.c_str()) == -1) {
        /* Hard-linking fails if we exceed the maximum link count on a
           file (e.g. 32000 of ext3), which is quite possible after a
           'nix-store --optimise'. FIXME: actually, why don't we just
           bind-mount in this case?
           
           It can also fail with EPERM in BeegFS v7 and earlier versions
           which don't allow hard-links to other directories */
        if (errno != EMLINK && errno != EPERM)
            throw SysError("linking '%s' to '%s'", to, from);
        copyPath(from, to);
    }
}


void DerivationGoal::startBuilder()
{
    /* Right platform? */
    if (!parsedDrv->canBuildLocally())
        throw Error("a '%s' with features {%s} is required to build '%s', but I am a '%s' with features {%s}",
            drv->platform,
            concatStringsSep(", ", parsedDrv->getRequiredSystemFeatures()),
            worker.store.printStorePath(drvPath),
            settings.thisSystem,
            concatStringsSep<StringSet>(", ", settings.systemFeatures));

    if (drv->isBuiltin())
        preloadNSS();

#if __APPLE__
    additionalSandboxProfile = parsedDrv->getStringAttr("__sandboxProfile").value_or("");
#endif

    /* Are we doing a chroot build? */
    {
        auto noChroot = parsedDrv->getBoolAttr("__noChroot");
        if (settings.sandboxMode == smEnabled) {
            if (noChroot)
                throw Error("derivation '%s' has '__noChroot' set, "
                    "but that's not allowed when 'sandbox' is 'true'", worker.store.printStorePath(drvPath));
#if __APPLE__
            if (additionalSandboxProfile != "")
                throw Error("derivation '%s' specifies a sandbox profile, "
                    "but this is only allowed when 'sandbox' is 'relaxed'", worker.store.printStorePath(drvPath));
#endif
            useChroot = true;
        }
        else if (settings.sandboxMode == smDisabled)
            useChroot = false;
        else if (settings.sandboxMode == smRelaxed)
            useChroot = !(derivationIsImpure(derivationType)) && !noChroot;
    }

    if (worker.store.storeDir != worker.store.realStoreDir) {
        #if __linux__
            useChroot = true;
        #else
            throw Error("building using a diverted store is not supported on this platform");
        #endif
    }

    /* Create a temporary directory where the build will take
       place. */
    tmpDir = createTempDir("", "nix-build-" + std::string(drvPath.name()), false, false, 0700);

    chownToBuilder(tmpDir);

    /* Substitute output placeholders with the actual output paths. */
    for (auto & output : drv->outputsAndPaths(worker.store))
        inputRewrites[hashPlaceholder(output.first)] = worker.store.printStorePath(output.second.second);

    /* Construct the environment passed to the builder. */
    initEnv();

    writeStructuredAttrs();

    /* Handle exportReferencesGraph(), if set. */
    if (!parsedDrv->getStructuredAttrs()) {
        /* The `exportReferencesGraph' feature allows the references graph
           to be passed to a builder.  This attribute should be a list of
           pairs [name1 path1 name2 path2 ...].  The references graph of
           each `pathN' will be stored in a text file `nameN' in the
           temporary build directory.  The text files have the format used
           by `nix-store --register-validity'.  However, the deriver
           fields are left empty. */
        string s = get(drv->env, "exportReferencesGraph").value_or("");
        Strings ss = tokenizeString<Strings>(s);
        if (ss.size() % 2 != 0)
            throw BuildError("odd number of tokens in 'exportReferencesGraph': '%1%'", s);
        for (Strings::iterator i = ss.begin(); i != ss.end(); ) {
            string fileName = *i++;
            static std::regex regex("[A-Za-z_][A-Za-z0-9_.-]*");
            if (!std::regex_match(fileName, regex))
                throw Error("invalid file name '%s' in 'exportReferencesGraph'", fileName);

            auto storePathS = *i++;
            if (!worker.store.isInStore(storePathS))
                throw BuildError("'exportReferencesGraph' contains a non-store path '%1%'", storePathS);
            auto storePath = worker.store.toStorePath(storePathS).first;

            /* Write closure info to <fileName>. */
            writeFile(tmpDir + "/" + fileName,
                worker.store.makeValidityRegistration(
                    exportReferences({storePath}), false, false));
        }
    }

    if (useChroot) {

        /* Allow a user-configurable set of directories from the
           host file system. */
        PathSet dirs = settings.sandboxPaths;
        PathSet dirs2 = settings.extraSandboxPaths;
        dirs.insert(dirs2.begin(), dirs2.end());

        dirsInChroot.clear();

        for (auto i : dirs) {
            if (i.empty()) continue;
            bool optional = false;
            if (i[i.size() - 1] == '?') {
                optional = true;
                i.pop_back();
            }
            size_t p = i.find('=');
            if (p == string::npos)
                dirsInChroot[i] = {i, optional};
            else
                dirsInChroot[string(i, 0, p)] = {string(i, p + 1), optional};
        }
        dirsInChroot[tmpDirInSandbox] = tmpDir;

        /* Add the closure of store paths to the chroot. */
        StorePathSet closure;
        for (auto & i : dirsInChroot)
            try {
                if (worker.store.isInStore(i.second.source))
                    worker.store.computeFSClosure(worker.store.toStorePath(i.second.source).first, closure);
            } catch (InvalidPath & e) {
            } catch (Error & e) {
                throw Error("while processing 'sandbox-paths': %s", e.what());
            }
        for (auto & i : closure) {
            auto p = worker.store.printStorePath(i);
            dirsInChroot.insert_or_assign(p, p);
        }

        PathSet allowedPaths = settings.allowedImpureHostPrefixes;

        /* This works like the above, except on a per-derivation level */
        auto impurePaths = parsedDrv->getStringsAttr("__impureHostDeps").value_or(Strings());

        for (auto & i : impurePaths) {
            bool found = false;
            /* Note: we're not resolving symlinks here to prevent
               giving a non-root user info about inaccessible
               files. */
            Path canonI = canonPath(i);
            /* If only we had a trie to do this more efficiently :) luckily, these are generally going to be pretty small */
            for (auto & a : allowedPaths) {
                Path canonA = canonPath(a);
                if (canonI == canonA || isInDir(canonI, canonA)) {
                    found = true;
                    break;
                }
            }
            if (!found)
                throw Error("derivation '%s' requested impure path '%s', but it was not in allowed-impure-host-deps",
                    worker.store.printStorePath(drvPath), i);

            dirsInChroot[i] = i;
        }

#if __linux__
        /* Create a temporary directory in which we set up the chroot
           environment using bind-mounts.  We put it in the Nix store
           to ensure that we can create hard-links to non-directory
           inputs in the fake Nix store in the chroot (see below). */
        chrootRootDir = worker.store.Store::toRealPath(drvPath) + ".chroot";
        deletePath(chrootRootDir);

        /* Clean up the chroot directory automatically. */
        autoDelChroot = std::make_shared<AutoDelete>(chrootRootDir);

        printMsg(lvlChatty, format("setting up chroot environment in '%1%'") % chrootRootDir);

        if (mkdir(chrootRootDir.c_str(), 0750) == -1)
            throw SysError("cannot create '%1%'", chrootRootDir);

        if (buildUser && chown(chrootRootDir.c_str(), 0, buildUser->getGID()) == -1)
            throw SysError("cannot change ownership of '%1%'", chrootRootDir);

        /* Create a writable /tmp in the chroot.  Many builders need
           this.  (Of course they should really respect $TMPDIR
           instead.) */
        Path chrootTmpDir = chrootRootDir + "/tmp";
        createDirs(chrootTmpDir);
        chmod_(chrootTmpDir, 01777);

        /* Create a /etc/passwd with entries for the build user and the
           nobody account.  The latter is kind of a hack to support
           Samba-in-QEMU. */
        createDirs(chrootRootDir + "/etc");

        writeFile(chrootRootDir + "/etc/passwd", fmt(
                "root:x:0:0:Nix build user:%3%:/noshell\n"
                "nixbld:x:%1%:%2%:Nix build user:%3%:/noshell\n"
                "nobody:x:65534:65534:Nobody:/:/noshell\n",
                sandboxUid, sandboxGid, settings.sandboxBuildDir));

        /* Declare the build user's group so that programs get a consistent
           view of the system (e.g., "id -gn"). */
        writeFile(chrootRootDir + "/etc/group",
            (format(
                "root:x:0:\n"
                "nixbld:!:%1%:\n"
                "nogroup:x:65534:\n") % sandboxGid).str());

        /* Create /etc/hosts with localhost entry. */
        if (!(derivationIsImpure(derivationType)))
            writeFile(chrootRootDir + "/etc/hosts", "127.0.0.1 localhost\n::1 localhost\n");

        /* Make the closure of the inputs available in the chroot,
           rather than the whole Nix store.  This prevents any access
           to undeclared dependencies.  Directories are bind-mounted,
           while other inputs are hard-linked (since only directories
           can be bind-mounted).  !!! As an extra security
           precaution, make the fake Nix store only writable by the
           build user. */
        Path chrootStoreDir = chrootRootDir + worker.store.storeDir;
        createDirs(chrootStoreDir);
        chmod_(chrootStoreDir, 01775);

        if (buildUser && chown(chrootStoreDir.c_str(), 0, buildUser->getGID()) == -1)
            throw SysError("cannot change ownership of '%1%'", chrootStoreDir);

        for (auto & i : inputPaths) {
            auto p = worker.store.printStorePath(i);
            Path r = worker.store.toRealPath(p);
            struct stat st;
            if (lstat(r.c_str(), &st))
                throw SysError("getting attributes of path '%s'", p);
            if (S_ISDIR(st.st_mode))
                dirsInChroot.insert_or_assign(p, r);
            else
                linkOrCopy(r, chrootRootDir + p);
        }

        /* If we're repairing, checking or rebuilding part of a
           multiple-outputs derivation, it's possible that we're
           rebuilding a path that is in settings.dirsInChroot
           (typically the dependencies of /bin/sh).  Throw them
           out. */
        for (auto & i : drv->outputsAndPaths(worker.store))
            dirsInChroot.erase(worker.store.printStorePath(i.second.second));

#elif __APPLE__
        /* We don't really have any parent prep work to do (yet?)
           All work happens in the child, instead. */
#else
        throw Error("sandboxing builds is not supported on this platform");
#endif
    }

    if (needsHashRewrite()) {

        if (pathExists(homeDir))
            throw Error("home directory '%1%' exists; please remove it to assure purity of builds without sandboxing", homeDir);

        /* We're not doing a chroot build, but we have some valid
           output paths.  Since we can't just overwrite or delete
           them, we have to do hash rewriting: i.e. in the
           environment/arguments passed to the build, we replace the
           hashes of the valid outputs with unique dummy strings;
           after the build, we discard the redirected outputs
           corresponding to the valid outputs, and rewrite the
           contents of the new outputs to replace the dummy strings
           with the actual hashes. */
        if (validPaths.size() > 0)
            for (auto & i : validPaths)
                addHashRewrite(i);

        /* If we're repairing, then we don't want to delete the
           corrupt outputs in advance.  So rewrite them as well. */
        if (buildMode == bmRepair)
            for (auto & i : missingPaths)
                if (worker.store.isValidPath(i) && pathExists(worker.store.printStorePath(i))) {
                    addHashRewrite(i);
                    redirectedBadOutputs.insert(i);
                }
    }

    if (useChroot && settings.preBuildHook != "" && dynamic_cast<Derivation *>(drv.get())) {
        printMsg(lvlChatty, format("executing pre-build hook '%1%'")
            % settings.preBuildHook);
        auto args = useChroot ? Strings({worker.store.printStorePath(drvPath), chrootRootDir}) :
            Strings({ worker.store.printStorePath(drvPath) });
        enum BuildHookState {
            stBegin,
            stExtraChrootDirs
        };
        auto state = stBegin;
        auto lines = runProgram(settings.preBuildHook, false, args);
        auto lastPos = std::string::size_type{0};
        for (auto nlPos = lines.find('\n'); nlPos != string::npos;
                nlPos = lines.find('\n', lastPos)) {
            auto line = std::string{lines, lastPos, nlPos - lastPos};
            lastPos = nlPos + 1;
            if (state == stBegin) {
                if (line == "extra-sandbox-paths" || line == "extra-chroot-dirs") {
                    state = stExtraChrootDirs;
                } else {
                    throw Error("unknown pre-build hook command '%1%'", line);
                }
            } else if (state == stExtraChrootDirs) {
                if (line == "") {
                    state = stBegin;
                } else {
                    auto p = line.find('=');
                    if (p == string::npos)
                        dirsInChroot[line] = line;
                    else
                        dirsInChroot[string(line, 0, p)] = string(line, p + 1);
                }
            }
        }
    }

    /* Fire up a Nix daemon to process recursive Nix calls from the
       builder. */
    if (parsedDrv->getRequiredSystemFeatures().count("recursive-nix"))
        startDaemon();

    /* Run the builder. */
    printMsg(lvlChatty, "executing builder '%1%'", drv->builder);

    /* Create the log file. */
    Path logFile = openLogFile();

    /* Create a pipe to get the output of the builder. */
    //builderOut.create();

    builderOut.readSide = posix_openpt(O_RDWR | O_NOCTTY);
    if (!builderOut.readSide)
        throw SysError("opening pseudoterminal master");

    std::string slaveName(ptsname(builderOut.readSide.get()));

    if (buildUser) {
        if (chmod(slaveName.c_str(), 0600))
            throw SysError("changing mode of pseudoterminal slave");

        if (chown(slaveName.c_str(), buildUser->getUID(), 0))
            throw SysError("changing owner of pseudoterminal slave");
    }
#if __APPLE__
    else {
        if (grantpt(builderOut.readSide.get()))
            throw SysError("granting access to pseudoterminal slave");
    }
#endif

    #if 0
    // Mount the pt in the sandbox so that the "tty" command works.
    // FIXME: this doesn't work with the new devpts in the sandbox.
    if (useChroot)
        dirsInChroot[slaveName] = {slaveName, false};
    #endif

    if (unlockpt(builderOut.readSide.get()))
        throw SysError("unlocking pseudoterminal");

    builderOut.writeSide = open(slaveName.c_str(), O_RDWR | O_NOCTTY);
    if (!builderOut.writeSide)
        throw SysError("opening pseudoterminal slave");

    // Put the pt into raw mode to prevent \n -> \r\n translation.
    struct termios term;
    if (tcgetattr(builderOut.writeSide.get(), &term))
        throw SysError("getting pseudoterminal attributes");

    cfmakeraw(&term);

    if (tcsetattr(builderOut.writeSide.get(), TCSANOW, &term))
        throw SysError("putting pseudoterminal into raw mode");

    result.startTime = time(0);

    /* Fork a child to build the package. */
    ProcessOptions options;

#if __linux__
    if (useChroot) {
        /* Set up private namespaces for the build:

           - The PID namespace causes the build to start as PID 1.
             Processes outside of the chroot are not visible to those
             on the inside, but processes inside the chroot are
             visible from the outside (though with different PIDs).

           - The private mount namespace ensures that all the bind
             mounts we do will only show up in this process and its
             children, and will disappear automatically when we're
             done.

           - The private network namespace ensures that the builder
             cannot talk to the outside world (or vice versa).  It
             only has a private loopback interface. (Fixed-output
             derivations are not run in a private network namespace
             to allow functions like fetchurl to work.)

           - The IPC namespace prevents the builder from communicating
             with outside processes using SysV IPC mechanisms (shared
             memory, message queues, semaphores).  It also ensures
             that all IPC objects are destroyed when the builder
             exits.

           - The UTS namespace ensures that builders see a hostname of
             localhost rather than the actual hostname.

           We use a helper process to do the clone() to work around
           clone() being broken in multi-threaded programs due to
           at-fork handlers not being run. Note that we use
           CLONE_PARENT to ensure that the real builder is parented to
           us.
        */

        if (!(derivationIsImpure(derivationType)))
            privateNetwork = true;

        userNamespaceSync.create();

        options.allowVfork = false;

        Pid helper = startProcess([&]() {

            /* Drop additional groups here because we can't do it
               after we've created the new user namespace.  FIXME:
               this means that if we're not root in the parent
               namespace, we can't drop additional groups; they will
               be mapped to nogroup in the child namespace. There does
               not seem to be a workaround for this. (But who can tell
               from reading user_namespaces(7)?)
               See also https://lwn.net/Articles/621612/. */
            if (getuid() == 0 && setgroups(0, 0) == -1)
                throw SysError("setgroups failed");

            size_t stackSize = 1 * 1024 * 1024;
            char * stack = (char *) mmap(0, stackSize,
                PROT_WRITE | PROT_READ, MAP_PRIVATE | MAP_ANONYMOUS | MAP_STACK, -1, 0);
            if (stack == MAP_FAILED) throw SysError("allocating stack");

            int flags = CLONE_NEWUSER | CLONE_NEWPID | CLONE_NEWNS | CLONE_NEWIPC | CLONE_NEWUTS | CLONE_PARENT | SIGCHLD;
            if (privateNetwork)
                flags |= CLONE_NEWNET;

            pid_t child = clone(childEntry, stack + stackSize, flags, this);
            if (child == -1 && errno == EINVAL) {
                /* Fallback for Linux < 2.13 where CLONE_NEWPID and
                   CLONE_PARENT are not allowed together. */
                flags &= ~CLONE_NEWPID;
                child = clone(childEntry, stack + stackSize, flags, this);
            }
            if (child == -1 && (errno == EPERM || errno == EINVAL)) {
                /* Some distros patch Linux to not allow unprivileged
                 * user namespaces. If we get EPERM or EINVAL, try
                 * without CLONE_NEWUSER and see if that works.
                 */
                flags &= ~CLONE_NEWUSER;
                child = clone(childEntry, stack + stackSize, flags, this);
            }
            /* Otherwise exit with EPERM so we can handle this in the
               parent. This is only done when sandbox-fallback is set
               to true (the default). */
            if (child == -1 && (errno == EPERM || errno == EINVAL) && settings.sandboxFallback)
                _exit(1);
            if (child == -1) throw SysError("cloning builder process");

            writeFull(builderOut.writeSide.get(), std::to_string(child) + "\n");
            _exit(0);
        }, options);

        int res = helper.wait();
        if (res != 0 && settings.sandboxFallback) {
            useChroot = false;
            initTmpDir();
            goto fallback;
        } else if (res != 0)
            throw Error("unable to start build process");

        userNamespaceSync.readSide = -1;

        pid_t tmp;
        if (!string2Int<pid_t>(readLine(builderOut.readSide.get()), tmp)) abort();
        pid = tmp;

        /* Set the UID/GID mapping of the builder's user namespace
           such that the sandbox user maps to the build user, or to
           the calling user (if build users are disabled). */
        uid_t hostUid = buildUser ? buildUser->getUID() : getuid();
        uid_t hostGid = buildUser ? buildUser->getGID() : getgid();

        writeFile("/proc/" + std::to_string(pid) + "/uid_map",
            (format("%d %d 1") % sandboxUid % hostUid).str());

        writeFile("/proc/" + std::to_string(pid) + "/setgroups", "deny");

        writeFile("/proc/" + std::to_string(pid) + "/gid_map",
            (format("%d %d 1") % sandboxGid % hostGid).str());

        /* Save the mount namespace of the child. We have to do this
           *before* the child does a chroot. */
        sandboxMountNamespace = open(fmt("/proc/%d/ns/mnt", (pid_t) pid).c_str(), O_RDONLY);
        if (sandboxMountNamespace.get() == -1)
            throw SysError("getting sandbox mount namespace");

        /* Signal the builder that we've updated its user namespace. */
        writeFull(userNamespaceSync.writeSide.get(), "1");
        userNamespaceSync.writeSide = -1;

    } else
#endif
    {
    fallback:
        options.allowVfork = !buildUser && !drv->isBuiltin();
        pid = startProcess([&]() {
            runChild();
        }, options);
    }

    /* parent */
    pid.setSeparatePG(true);
    builderOut.writeSide = -1;
    worker.childStarted(shared_from_this(), {builderOut.readSide.get()}, true, true);

    /* Check if setting up the build environment failed. */
    while (true) {
        string msg = readLine(builderOut.readSide.get());
        if (string(msg, 0, 1) == "\1") {
            if (msg.size() == 1) break;
            throw Error(string(msg, 1));
        }
        debug(msg);
    }
}


void DerivationGoal::initTmpDir() {
    /* In a sandbox, for determinism, always use the same temporary
       directory. */
#if __linux__
    tmpDirInSandbox = useChroot ? settings.sandboxBuildDir : tmpDir;
#else
    tmpDirInSandbox = tmpDir;
#endif

    /* In non-structured mode, add all bindings specified in the
       derivation via the environment, except those listed in the
       passAsFile attribute. Those are passed as file names pointing
       to temporary files containing the contents. Note that
       passAsFile is ignored in structure mode because it's not
       needed (attributes are not passed through the environment, so
       there is no size constraint). */
    if (!parsedDrv->getStructuredAttrs()) {

        StringSet passAsFile = tokenizeString<StringSet>(get(drv->env, "passAsFile").value_or(""));
        for (auto & i : drv->env) {
            if (passAsFile.find(i.first) == passAsFile.end()) {
                env[i.first] = i.second;
            } else {
                auto hash = hashString(htSHA256, i.first);
                string fn = ".attr-" + hash.to_string(Base32, false);
                Path p = tmpDir + "/" + fn;
                writeFile(p, rewriteStrings(i.second, inputRewrites));
                chownToBuilder(p);
                env[i.first + "Path"] = tmpDirInSandbox + "/" + fn;
            }
        }

    }

    /* For convenience, set an environment pointing to the top build
       directory. */
    env["NIX_BUILD_TOP"] = tmpDirInSandbox;

    /* Also set TMPDIR and variants to point to this directory. */
    env["TMPDIR"] = env["TEMPDIR"] = env["TMP"] = env["TEMP"] = tmpDirInSandbox;

    /* Explicitly set PWD to prevent problems with chroot builds.  In
       particular, dietlibc cannot figure out the cwd because the
       inode of the current directory doesn't appear in .. (because
       getdents returns the inode of the mount point). */
    env["PWD"] = tmpDirInSandbox;
}


void DerivationGoal::initEnv()
{
    env.clear();

    /* Most shells initialise PATH to some default (/bin:/usr/bin:...) when
       PATH is not set.  We don't want this, so we fill it in with some dummy
       value. */
    env["PATH"] = "/path-not-set";

    /* Set HOME to a non-existing path to prevent certain programs from using
       /etc/passwd (or NIS, or whatever) to locate the home directory (for
       example, wget looks for ~/.wgetrc).  I.e., these tools use /etc/passwd
       if HOME is not set, but they will just assume that the settings file
       they are looking for does not exist if HOME is set but points to some
       non-existing path. */
    env["HOME"] = homeDir;

    /* Tell the builder where the Nix store is.  Usually they
       shouldn't care, but this is useful for purity checking (e.g.,
       the compiler or linker might only want to accept paths to files
       in the store or in the build directory). */
    env["NIX_STORE"] = worker.store.storeDir;

    /* The maximum number of cores to utilize for parallel building. */
    env["NIX_BUILD_CORES"] = (format("%d") % settings.buildCores).str();

    initTmpDir();

    /* Compatibility hack with Nix <= 0.7: if this is a fixed-output
       derivation, tell the builder, so that for instance `fetchurl'
       can skip checking the output.  On older Nixes, this environment
       variable won't be set, so `fetchurl' will do the check. */
    if (derivationIsFixed(derivationType)) env["NIX_OUTPUT_CHECKED"] = "1";

    /* *Only* if this is a fixed-output derivation, propagate the
       values of the environment variables specified in the
       `impureEnvVars' attribute to the builder.  This allows for
       instance environment variables for proxy configuration such as
       `http_proxy' to be easily passed to downloaders like
       `fetchurl'.  Passing such environment variables from the caller
       to the builder is generally impure, but the output of
       fixed-output derivations is by definition pure (since we
       already know the cryptographic hash of the output). */
    if (derivationIsImpure(derivationType)) {
        for (auto & i : parsedDrv->getStringsAttr("impureEnvVars").value_or(Strings()))
            env[i] = getEnv(i).value_or("");
    }

    /* Currently structured log messages piggyback on stderr, but we
       may change that in the future. So tell the builder which file
       descriptor to use for that. */
    env["NIX_LOG_FD"] = "2";

    /* Trigger colored output in various tools. */
    env["TERM"] = "xterm-256color";
}


static std::regex shVarName("[A-Za-z_][A-Za-z0-9_]*");


void DerivationGoal::writeStructuredAttrs()
{
    auto structuredAttrs = parsedDrv->getStructuredAttrs();
    if (!structuredAttrs) return;

    auto json = *structuredAttrs;

    /* Add an "outputs" object containing the output paths. */
    nlohmann::json outputs;
    for (auto & i : drv->outputsAndPaths(worker.store))
        outputs[i.first] = rewriteStrings(worker.store.printStorePath(i.second.second), inputRewrites);
    json["outputs"] = outputs;

    /* Handle exportReferencesGraph. */
    auto e = json.find("exportReferencesGraph");
    if (e != json.end() && e->is_object()) {
        for (auto i = e->begin(); i != e->end(); ++i) {
            std::ostringstream str;
            {
                JSONPlaceholder jsonRoot(str, true);
                StorePathSet storePaths;
                for (auto & p : *i)
                    storePaths.insert(worker.store.parseStorePath(p.get<std::string>()));
                worker.store.pathInfoToJSON(jsonRoot,
                    exportReferences(storePaths), false, true);
            }
            json[i.key()] = nlohmann::json::parse(str.str()); // urgh
        }
    }

    writeFile(tmpDir + "/.attrs.json", rewriteStrings(json.dump(), inputRewrites));
    chownToBuilder(tmpDir + "/.attrs.json");

    /* As a convenience to bash scripts, write a shell file that
       maps all attributes that are representable in bash -
       namely, strings, integers, nulls, Booleans, and arrays and
       objects consisting entirely of those values. (So nested
       arrays or objects are not supported.) */

    auto handleSimpleType = [](const nlohmann::json & value) -> std::optional<std::string> {
        if (value.is_string())
            return shellEscape(value);

        if (value.is_number()) {
            auto f = value.get<float>();
            if (std::ceil(f) == f)
                return std::to_string(value.get<int>());
        }

        if (value.is_null())
            return std::string("''");

        if (value.is_boolean())
            return value.get<bool>() ? std::string("1") : std::string("");

        return {};
    };

    std::string jsonSh;

    for (auto i = json.begin(); i != json.end(); ++i) {

        if (!std::regex_match(i.key(), shVarName)) continue;

        auto & value = i.value();

        auto s = handleSimpleType(value);
        if (s)
            jsonSh += fmt("declare %s=%s\n", i.key(), *s);

        else if (value.is_array()) {
            std::string s2;
            bool good = true;

            for (auto i = value.begin(); i != value.end(); ++i) {
                auto s3 = handleSimpleType(i.value());
                if (!s3) { good = false; break; }
                s2 += *s3; s2 += ' ';
            }

            if (good)
                jsonSh += fmt("declare -a %s=(%s)\n", i.key(), s2);
        }

        else if (value.is_object()) {
            std::string s2;
            bool good = true;

            for (auto i = value.begin(); i != value.end(); ++i) {
                auto s3 = handleSimpleType(i.value());
                if (!s3) { good = false; break; }
                s2 += fmt("[%s]=%s ", shellEscape(i.key()), *s3);
            }

            if (good)
                jsonSh += fmt("declare -A %s=(%s)\n", i.key(), s2);
        }
    }

    writeFile(tmpDir + "/.attrs.sh", rewriteStrings(jsonSh, inputRewrites));
    chownToBuilder(tmpDir + "/.attrs.sh");
}


/* A wrapper around LocalStore that only allows building/querying of
   paths that are in the input closures of the build or were added via
   recursive Nix calls. */
struct RestrictedStore : public LocalFSStore
{
    ref<LocalStore> next;

    DerivationGoal & goal;

    RestrictedStore(const Params & params, ref<LocalStore> next, DerivationGoal & goal)
        : Store(params), LocalFSStore(params), next(next), goal(goal)
    { }

    Path getRealStoreDir() override
    { return next->realStoreDir; }

    std::string getUri() override
    { return next->getUri(); }

    StorePathSet queryAllValidPaths() override
    {
        StorePathSet paths;
        for (auto & p : goal.inputPaths) paths.insert(p);
        for (auto & p : goal.addedPaths) paths.insert(p);
        return paths;
    }

    void queryPathInfoUncached(const StorePath & path,
        Callback<std::shared_ptr<const ValidPathInfo>> callback) noexcept override
    {
        if (goal.isAllowed(path)) {
            try {
                /* Censor impure information. */
                auto info = std::make_shared<ValidPathInfo>(*next->queryPathInfo(path));
                info->deriver.reset();
                info->registrationTime = 0;
                info->ultimate = false;
                info->sigs.clear();
                callback(info);
            } catch (InvalidPath &) {
                callback(nullptr);
            }
        } else
            callback(nullptr);
    };

    void queryReferrers(const StorePath & path, StorePathSet & referrers) override
    { }

    OutputPathMap queryDerivationOutputMap(const StorePath & path) override
    { throw Error("queryDerivationOutputMap"); }

    std::optional<StorePath> queryPathFromHashPart(const std::string & hashPart) override
    { throw Error("queryPathFromHashPart"); }

    StorePath addToStore(const string & name, const Path & srcPath,
        FileIngestionMethod method = FileIngestionMethod::Recursive, HashType hashAlgo = htSHA256,
        PathFilter & filter = defaultPathFilter, RepairFlag repair = NoRepair) override
    { throw Error("addToStore"); }

    void addToStore(const ValidPathInfo & info, Source & narSource,
        RepairFlag repair = NoRepair, CheckSigsFlag checkSigs = CheckSigs) override
    {
        next->addToStore(info, narSource, repair, checkSigs);
        goal.addDependency(info.path);
    }

    StorePath addToStoreFromDump(Source & dump, const string & name,
        FileIngestionMethod method = FileIngestionMethod::Recursive, HashType hashAlgo = htSHA256, RepairFlag repair = NoRepair) override
    {
        auto path = next->addToStoreFromDump(dump, name, method, hashAlgo, repair);
        goal.addDependency(path);
        return path;
    }

    StorePath addTextToStore(const string & name, const string & s,
        const StorePathSet & references, RepairFlag repair = NoRepair) override
    {
        auto path = next->addTextToStore(name, s, references, repair);
        goal.addDependency(path);
        return path;
    }

    void narFromPath(const StorePath & path, Sink & sink) override
    {
        if (!goal.isAllowed(path))
            throw InvalidPath("cannot dump unknown path '%s' in recursive Nix", printStorePath(path));
        LocalFSStore::narFromPath(path, sink);
    }

    void ensurePath(const StorePath & path) override
    {
        if (!goal.isAllowed(path))
            throw InvalidPath("cannot substitute unknown path '%s' in recursive Nix", printStorePath(path));
        /* Nothing to be done; 'path' must already be valid. */
    }

    void buildPaths(const std::vector<StorePathWithOutputs> & paths, BuildMode buildMode) override
    {
        if (buildMode != bmNormal) throw Error("unsupported build mode");

        StorePathSet newPaths;

        for (auto & path : paths) {
            if (path.path.isDerivation()) {
                if (!goal.isAllowed(path.path))
                    throw InvalidPath("cannot build unknown path '%s' in recursive Nix", printStorePath(path.path));
                auto drv = derivationFromPath(path.path);
                for (auto & output : drv.outputsAndPaths(*this))
                    if (wantOutput(output.first, path.outputs))
                        newPaths.insert(output.second.second);
            } else if (!goal.isAllowed(path.path))
                throw InvalidPath("cannot build unknown path '%s' in recursive Nix", printStorePath(path.path));
        }

        next->buildPaths(paths, buildMode);

        StorePathSet closure;
        next->computeFSClosure(newPaths, closure);
        for (auto & path : closure)
            goal.addDependency(path);
    }

    BuildResult buildDerivation(const StorePath & drvPath, const BasicDerivation & drv,
        BuildMode buildMode = bmNormal) override
    { unsupported("buildDerivation"); }

    void addTempRoot(const StorePath & path) override
    { }

    void addIndirectRoot(const Path & path) override
    { }

    Roots findRoots(bool censor) override
    { return Roots(); }

    void collectGarbage(const GCOptions & options, GCResults & results) override
    { }

    void addSignatures(const StorePath & storePath, const StringSet & sigs) override
    { unsupported("addSignatures"); }

    void queryMissing(const std::vector<StorePathWithOutputs> & targets,
        StorePathSet & willBuild, StorePathSet & willSubstitute, StorePathSet & unknown,
        uint64_t & downloadSize, uint64_t & narSize) override
    {
        /* This is slightly impure since it leaks information to the
           client about what paths will be built/substituted or are
           already present. Probably not a big deal. */

        std::vector<StorePathWithOutputs> allowed;
        for (auto & path : targets) {
            if (goal.isAllowed(path.path))
                allowed.emplace_back(path);
            else
                unknown.insert(path.path);
        }

        next->queryMissing(allowed, willBuild, willSubstitute,
            unknown, downloadSize, narSize);
    }
};


void DerivationGoal::startDaemon()
{
    settings.requireExperimentalFeature("recursive-nix");

    Store::Params params;
    params["path-info-cache-size"] = "0";
    params["store"] = worker.store.storeDir;
    params["root"] = worker.store.rootDir;
    params["state"] = "/no-such-path";
    params["log"] = "/no-such-path";
    auto store = make_ref<RestrictedStore>(params,
        ref<LocalStore>(std::dynamic_pointer_cast<LocalStore>(worker.store.shared_from_this())),
        *this);

    addedPaths.clear();

    auto socketName = ".nix-socket";
    Path socketPath = tmpDir + "/" + socketName;
    env["NIX_REMOTE"] = "unix://" + tmpDirInSandbox + "/" + socketName;

    daemonSocket = createUnixDomainSocket(socketPath, 0600);

    chownToBuilder(socketPath);

    daemonThread = std::thread([this, store]() {

        while (true) {

            /* Accept a connection. */
            struct sockaddr_un remoteAddr;
            socklen_t remoteAddrLen = sizeof(remoteAddr);

            AutoCloseFD remote = accept(daemonSocket.get(),
                (struct sockaddr *) &remoteAddr, &remoteAddrLen);
            if (!remote) {
                if (errno == EINTR) continue;
                if (errno == EINVAL) break;
                throw SysError("accepting connection");
            }

            closeOnExec(remote.get());

            debug("received daemon connection");

            auto workerThread = std::thread([store, remote{std::move(remote)}]() {
                FdSource from(remote.get());
                FdSink to(remote.get());
                try {
                    daemon::processConnection(store, from, to,
                        daemon::NotTrusted, daemon::Recursive, "nobody", 65535);
                    debug("terminated daemon connection");
                } catch (SysError &) {
                    ignoreException();
                }
            });

            daemonWorkerThreads.push_back(std::move(workerThread));
        }

        debug("daemon shutting down");
    });
}


void DerivationGoal::stopDaemon()
{
    if (daemonSocket && shutdown(daemonSocket.get(), SHUT_RDWR) == -1)
        throw SysError("shutting down daemon socket");

    if (daemonThread.joinable())
        daemonThread.join();

    // FIXME: should prune worker threads more quickly.
    // FIXME: shutdown the client socket to speed up worker termination.
    for (auto & thread : daemonWorkerThreads)
        thread.join();
    daemonWorkerThreads.clear();

    daemonSocket = -1;
}


void DerivationGoal::addDependency(const StorePath & path)
{
    if (isAllowed(path)) return;

    addedPaths.insert(path);

    /* If we're doing a sandbox build, then we have to make the path
       appear in the sandbox. */
    if (useChroot) {

        debug("materialising '%s' in the sandbox", worker.store.printStorePath(path));

        #if __linux__

            Path source = worker.store.Store::toRealPath(path);
            Path target = chrootRootDir + worker.store.printStorePath(path);
            debug("bind-mounting %s -> %s", target, source);

            if (pathExists(target))
                throw Error("store path '%s' already exists in the sandbox", worker.store.printStorePath(path));

            struct stat st;
            if (lstat(source.c_str(), &st))
                throw SysError("getting attributes of path '%s'", source);

            if (S_ISDIR(st.st_mode)) {

                /* Bind-mount the path into the sandbox. This requires
                   entering its mount namespace, which is not possible
                   in multithreaded programs. So we do this in a
                   child process.*/
                Pid child(startProcess([&]() {

                    if (setns(sandboxMountNamespace.get(), 0) == -1)
                        throw SysError("entering sandbox mount namespace");

                    createDirs(target);

                    if (mount(source.c_str(), target.c_str(), "", MS_BIND, 0) == -1)
                        throw SysError("bind mount from '%s' to '%s' failed", source, target);

                    _exit(0);
                }));

                int status = child.wait();
                if (status != 0)
                    throw Error("could not add path '%s' to sandbox", worker.store.printStorePath(path));

            } else
                linkOrCopy(source, target);

        #else
            throw Error("don't know how to make path '%s' (produced by a recursive Nix call) appear in the sandbox",
                worker.store.printStorePath(path));
        #endif

    }
}


void DerivationGoal::chownToBuilder(const Path & path)
{
    if (!buildUser) return;
    if (chown(path.c_str(), buildUser->getUID(), buildUser->getGID()) == -1)
        throw SysError("cannot change ownership of '%1%'", path);
}


void setupSeccomp()
{
#if __linux__
    if (!settings.filterSyscalls) return;
#if HAVE_SECCOMP
    scmp_filter_ctx ctx;

    if (!(ctx = seccomp_init(SCMP_ACT_ALLOW)))
        throw SysError("unable to initialize seccomp mode 2");

    Finally cleanup([&]() {
        seccomp_release(ctx);
    });

    if (nativeSystem == "x86_64-linux" &&
        seccomp_arch_add(ctx, SCMP_ARCH_X86) != 0)
        throw SysError("unable to add 32-bit seccomp architecture");

    if (nativeSystem == "x86_64-linux" &&
        seccomp_arch_add(ctx, SCMP_ARCH_X32) != 0)
        throw SysError("unable to add X32 seccomp architecture");

    if (nativeSystem == "aarch64-linux" &&
        seccomp_arch_add(ctx, SCMP_ARCH_ARM) != 0)
        printError("unable to add ARM seccomp architecture; this may result in spurious build failures if running 32-bit ARM processes");

    /* Prevent builders from creating setuid/setgid binaries. */
    for (int perm : { S_ISUID, S_ISGID }) {
        if (seccomp_rule_add(ctx, SCMP_ACT_ERRNO(EPERM), SCMP_SYS(chmod), 1,
                SCMP_A1(SCMP_CMP_MASKED_EQ, (scmp_datum_t) perm, (scmp_datum_t) perm)) != 0)
            throw SysError("unable to add seccomp rule");

        if (seccomp_rule_add(ctx, SCMP_ACT_ERRNO(EPERM), SCMP_SYS(fchmod), 1,
                SCMP_A1(SCMP_CMP_MASKED_EQ, (scmp_datum_t) perm, (scmp_datum_t) perm)) != 0)
            throw SysError("unable to add seccomp rule");

        if (seccomp_rule_add(ctx, SCMP_ACT_ERRNO(EPERM), SCMP_SYS(fchmodat), 1,
                SCMP_A2(SCMP_CMP_MASKED_EQ, (scmp_datum_t) perm, (scmp_datum_t) perm)) != 0)
            throw SysError("unable to add seccomp rule");
    }

    /* Prevent builders from creating EAs or ACLs. Not all filesystems
       support these, and they're not allowed in the Nix store because
       they're not representable in the NAR serialisation. */
    if (seccomp_rule_add(ctx, SCMP_ACT_ERRNO(ENOTSUP), SCMP_SYS(setxattr), 0) != 0 ||
        seccomp_rule_add(ctx, SCMP_ACT_ERRNO(ENOTSUP), SCMP_SYS(lsetxattr), 0) != 0 ||
        seccomp_rule_add(ctx, SCMP_ACT_ERRNO(ENOTSUP), SCMP_SYS(fsetxattr), 0) != 0)
        throw SysError("unable to add seccomp rule");

    if (seccomp_attr_set(ctx, SCMP_FLTATR_CTL_NNP, settings.allowNewPrivileges ? 0 : 1) != 0)
        throw SysError("unable to set 'no new privileges' seccomp attribute");

    if (seccomp_load(ctx) != 0)
        throw SysError("unable to load seccomp BPF program");
#else
    throw Error(
        "seccomp is not supported on this platform; "
        "you can bypass this error by setting the option 'filter-syscalls' to false, but note that untrusted builds can then create setuid binaries!");
#endif
#endif
}


void DerivationGoal::runChild()
{
    /* Warning: in the child we should absolutely not make any SQLite
       calls! */

    try { /* child */

        commonChildInit(builderOut);

        try {
            setupSeccomp();
        } catch (...) {
            if (buildUser) throw;
        }

        bool setUser = true;

        /* Make the contents of netrc available to builtin:fetchurl
           (which may run under a different uid and/or in a sandbox). */
        std::string netrcData;
        try {
            if (drv->isBuiltin() && drv->builder == "builtin:fetchurl")
                netrcData = readFile(settings.netrcFile);
        } catch (SysError &) { }

#if __linux__
        if (useChroot) {

            userNamespaceSync.writeSide = -1;

            if (drainFD(userNamespaceSync.readSide.get()) != "1")
                throw Error("user namespace initialisation failed");

            userNamespaceSync.readSide = -1;

            if (privateNetwork) {

                /* Initialise the loopback interface. */
                AutoCloseFD fd(socket(PF_INET, SOCK_DGRAM, IPPROTO_IP));
                if (!fd) throw SysError("cannot open IP socket");

                struct ifreq ifr;
                strcpy(ifr.ifr_name, "lo");
                ifr.ifr_flags = IFF_UP | IFF_LOOPBACK | IFF_RUNNING;
                if (ioctl(fd.get(), SIOCSIFFLAGS, &ifr) == -1)
                    throw SysError("cannot set loopback interface flags");
            }

            /* Set the hostname etc. to fixed values. */
            char hostname[] = "localhost";
            if (sethostname(hostname, sizeof(hostname)) == -1)
                throw SysError("cannot set host name");
            char domainname[] = "(none)"; // kernel default
            if (setdomainname(domainname, sizeof(domainname)) == -1)
                throw SysError("cannot set domain name");

            /* Make all filesystems private.  This is necessary
               because subtrees may have been mounted as "shared"
               (MS_SHARED).  (Systemd does this, for instance.)  Even
               though we have a private mount namespace, mounting
               filesystems on top of a shared subtree still propagates
               outside of the namespace.  Making a subtree private is
               local to the namespace, though, so setting MS_PRIVATE
               does not affect the outside world. */
            if (mount(0, "/", 0, MS_PRIVATE | MS_REC, 0) == -1)
                throw SysError("unable to make '/' private");

            /* Bind-mount chroot directory to itself, to treat it as a
               different filesystem from /, as needed for pivot_root. */
            if (mount(chrootRootDir.c_str(), chrootRootDir.c_str(), 0, MS_BIND, 0) == -1)
                throw SysError("unable to bind mount '%1%'", chrootRootDir);

            /* Bind-mount the sandbox's Nix store onto itself so that
               we can mark it as a "shared" subtree, allowing bind
               mounts made in *this* mount namespace to be propagated
               into the child namespace created by the
               unshare(CLONE_NEWNS) call below.

               Marking chrootRootDir as MS_SHARED causes pivot_root()
               to fail with EINVAL. Don't know why. */
            Path chrootStoreDir = chrootRootDir + worker.store.storeDir;

            if (mount(chrootStoreDir.c_str(), chrootStoreDir.c_str(), 0, MS_BIND, 0) == -1)
                throw SysError("unable to bind mount the Nix store", chrootStoreDir);

            if (mount(0, chrootStoreDir.c_str(), 0, MS_SHARED, 0) == -1)
                throw SysError("unable to make '%s' shared", chrootStoreDir);

            /* Set up a nearly empty /dev, unless the user asked to
               bind-mount the host /dev. */
            Strings ss;
            if (dirsInChroot.find("/dev") == dirsInChroot.end()) {
                createDirs(chrootRootDir + "/dev/shm");
                createDirs(chrootRootDir + "/dev/pts");
                ss.push_back("/dev/full");
                if (settings.systemFeatures.get().count("kvm") && pathExists("/dev/kvm"))
                    ss.push_back("/dev/kvm");
                ss.push_back("/dev/null");
                ss.push_back("/dev/random");
                ss.push_back("/dev/tty");
                ss.push_back("/dev/urandom");
                ss.push_back("/dev/zero");
                createSymlink("/proc/self/fd", chrootRootDir + "/dev/fd");
                createSymlink("/proc/self/fd/0", chrootRootDir + "/dev/stdin");
                createSymlink("/proc/self/fd/1", chrootRootDir + "/dev/stdout");
                createSymlink("/proc/self/fd/2", chrootRootDir + "/dev/stderr");
            }

            /* Fixed-output derivations typically need to access the
               network, so give them access to /etc/resolv.conf and so
               on. */
            if (derivationIsImpure(derivationType)) {
                ss.push_back("/etc/resolv.conf");

                // Only use nss functions to resolve hosts and
                // services. Don’t use it for anything else that may
                // be configured for this system. This limits the
                // potential impurities introduced in fixed-outputs.
                writeFile(chrootRootDir + "/etc/nsswitch.conf", "hosts: files dns\nservices: files\n");

                ss.push_back("/etc/services");
                ss.push_back("/etc/hosts");
                if (pathExists("/var/run/nscd/socket"))
                    ss.push_back("/var/run/nscd/socket");
            }

            for (auto & i : ss) dirsInChroot.emplace(i, i);

            /* Bind-mount all the directories from the "host"
               filesystem that we want in the chroot
               environment. */
            auto doBind = [&](const Path & source, const Path & target, bool optional = false) {
                debug("bind mounting '%1%' to '%2%'", source, target);
                struct stat st;
                if (stat(source.c_str(), &st) == -1) {
                    if (optional && errno == ENOENT)
                        return;
                    else
                        throw SysError("getting attributes of path '%1%'", source);
                }
                if (S_ISDIR(st.st_mode))
                    createDirs(target);
                else {
                    createDirs(dirOf(target));
                    writeFile(target, "");
                }
                if (mount(source.c_str(), target.c_str(), "", MS_BIND | MS_REC, 0) == -1)
                    throw SysError("bind mount from '%1%' to '%2%' failed", source, target);
            };

            for (auto & i : dirsInChroot) {
                if (i.second.source == "/proc") continue; // backwards compatibility
                doBind(i.second.source, chrootRootDir + i.first, i.second.optional);
            }

            /* Bind a new instance of procfs on /proc. */
            createDirs(chrootRootDir + "/proc");
            if (mount("none", (chrootRootDir + "/proc").c_str(), "proc", 0, 0) == -1)
                throw SysError("mounting /proc");

            /* Mount a new tmpfs on /dev/shm to ensure that whatever
               the builder puts in /dev/shm is cleaned up automatically. */
            if (pathExists("/dev/shm") && mount("none", (chrootRootDir + "/dev/shm").c_str(), "tmpfs", 0,
                    fmt("size=%s", settings.sandboxShmSize).c_str()) == -1)
                throw SysError("mounting /dev/shm");

            /* Mount a new devpts on /dev/pts.  Note that this
               requires the kernel to be compiled with
               CONFIG_DEVPTS_MULTIPLE_INSTANCES=y (which is the case
               if /dev/ptx/ptmx exists). */
            if (pathExists("/dev/pts/ptmx") &&
                !pathExists(chrootRootDir + "/dev/ptmx")
                && !dirsInChroot.count("/dev/pts"))
            {
                if (mount("none", (chrootRootDir + "/dev/pts").c_str(), "devpts", 0, "newinstance,mode=0620") == 0)
                {
                    createSymlink("/dev/pts/ptmx", chrootRootDir + "/dev/ptmx");

                    /* Make sure /dev/pts/ptmx is world-writable.  With some
                       Linux versions, it is created with permissions 0.  */
                    chmod_(chrootRootDir + "/dev/pts/ptmx", 0666);
                } else {
                    if (errno != EINVAL)
                        throw SysError("mounting /dev/pts");
                    doBind("/dev/pts", chrootRootDir + "/dev/pts");
                    doBind("/dev/ptmx", chrootRootDir + "/dev/ptmx");
                }
            }

            /* Unshare this mount namespace. This is necessary because
               pivot_root() below changes the root of the mount
               namespace. This means that the call to setns() in
               addDependency() would hide the host's filesystem,
               making it impossible to bind-mount paths from the host
               Nix store into the sandbox. Therefore, we save the
               pre-pivot_root namespace in
               sandboxMountNamespace. Since we made /nix/store a
               shared subtree above, this allows addDependency() to
               make paths appear in the sandbox. */
            if (unshare(CLONE_NEWNS) == -1)
                throw SysError("unsharing mount namespace");

            /* Do the chroot(). */
            if (chdir(chrootRootDir.c_str()) == -1)
                throw SysError("cannot change directory to '%1%'", chrootRootDir);

            if (mkdir("real-root", 0) == -1)
                throw SysError("cannot create real-root directory");

            if (pivot_root(".", "real-root") == -1)
                throw SysError("cannot pivot old root directory onto '%1%'", (chrootRootDir + "/real-root"));

            if (chroot(".") == -1)
                throw SysError("cannot change root directory to '%1%'", chrootRootDir);

            if (umount2("real-root", MNT_DETACH) == -1)
                throw SysError("cannot unmount real root filesystem");

            if (rmdir("real-root") == -1)
                throw SysError("cannot remove real-root directory");

            /* Switch to the sandbox uid/gid in the user namespace,
               which corresponds to the build user or calling user in
               the parent namespace. */
            if (setgid(sandboxGid) == -1)
                throw SysError("setgid failed");
            if (setuid(sandboxUid) == -1)
                throw SysError("setuid failed");

            setUser = false;
        }
#endif

        if (chdir(tmpDirInSandbox.c_str()) == -1)
            throw SysError("changing into '%1%'", tmpDir);

        /* Close all other file descriptors. */
        closeMostFDs({STDIN_FILENO, STDOUT_FILENO, STDERR_FILENO});

#if __linux__
        /* Change the personality to 32-bit if we're doing an
           i686-linux build on an x86_64-linux machine. */
        struct utsname utsbuf;
        uname(&utsbuf);
        if (drv->platform == "i686-linux" &&
            (settings.thisSystem == "x86_64-linux" ||
             (!strcmp(utsbuf.sysname, "Linux") && !strcmp(utsbuf.machine, "x86_64")))) {
            if (personality(PER_LINUX32) == -1)
                throw SysError("cannot set i686-linux personality");
        }

        /* Impersonate a Linux 2.6 machine to get some determinism in
           builds that depend on the kernel version. */
        if ((drv->platform == "i686-linux" || drv->platform == "x86_64-linux") && settings.impersonateLinux26) {
            int cur = personality(0xffffffff);
            if (cur != -1) personality(cur | 0x0020000 /* == UNAME26 */);
        }

        /* Disable address space randomization for improved
           determinism. */
        int cur = personality(0xffffffff);
        if (cur != -1) personality(cur | ADDR_NO_RANDOMIZE);
#endif

        /* Disable core dumps by default. */
        struct rlimit limit = { 0, RLIM_INFINITY };
        setrlimit(RLIMIT_CORE, &limit);

        // FIXME: set other limits to deterministic values?

        /* Fill in the environment. */
        Strings envStrs;
        for (auto & i : env)
            envStrs.push_back(rewriteStrings(i.first + "=" + i.second, inputRewrites));

        /* If we are running in `build-users' mode, then switch to the
           user we allocated above.  Make sure that we drop all root
           privileges.  Note that above we have closed all file
           descriptors except std*, so that's safe.  Also note that
           setuid() when run as root sets the real, effective and
           saved UIDs. */
        if (setUser && buildUser) {
            /* Preserve supplementary groups of the build user, to allow
               admins to specify groups such as "kvm".  */
            if (!buildUser->getSupplementaryGIDs().empty() &&
                setgroups(buildUser->getSupplementaryGIDs().size(),
                          buildUser->getSupplementaryGIDs().data()) == -1)
                throw SysError("cannot set supplementary groups of build user");

            if (setgid(buildUser->getGID()) == -1 ||
                getgid() != buildUser->getGID() ||
                getegid() != buildUser->getGID())
                throw SysError("setgid failed");

            if (setuid(buildUser->getUID()) == -1 ||
                getuid() != buildUser->getUID() ||
                geteuid() != buildUser->getUID())
                throw SysError("setuid failed");
        }

        /* Fill in the arguments. */
        Strings args;

        const char *builder = "invalid";

        if (drv->isBuiltin()) {
            ;
        }
#if __APPLE__
        else {
            /* This has to appear before import statements. */
            std::string sandboxProfile = "(version 1)\n";

            if (useChroot) {

                /* Lots and lots and lots of file functions freak out if they can't stat their full ancestry */
                PathSet ancestry;

                /* We build the ancestry before adding all inputPaths to the store because we know they'll
                   all have the same parents (the store), and there might be lots of inputs. This isn't
                   particularly efficient... I doubt it'll be a bottleneck in practice */
                for (auto & i : dirsInChroot) {
                    Path cur = i.first;
                    while (cur.compare("/") != 0) {
                        cur = dirOf(cur);
                        ancestry.insert(cur);
                    }
                }

                /* And we want the store in there regardless of how empty dirsInChroot. We include the innermost
                   path component this time, since it's typically /nix/store and we care about that. */
                Path cur = worker.store.storeDir;
                while (cur.compare("/") != 0) {
                    ancestry.insert(cur);
                    cur = dirOf(cur);
                }

                /* Add all our input paths to the chroot */
                for (auto & i : inputPaths) {
                    auto p = worker.store.printStorePath(i);
                    dirsInChroot[p] = p;
                }

                /* Violations will go to the syslog if you set this. Unfortunately the destination does not appear to be configurable */
                if (settings.darwinLogSandboxViolations) {
                    sandboxProfile += "(deny default)\n";
                } else {
                    sandboxProfile += "(deny default (with no-log))\n";
                }

                sandboxProfile += "(import \"sandbox-defaults.sb\")\n";

                if (derivationIsImpure(derivationType))
                    sandboxProfile += "(import \"sandbox-network.sb\")\n";

                /* Our rwx outputs */
                sandboxProfile += "(allow file-read* file-write* process-exec\n";
                for (auto & i : missingPaths)
                    sandboxProfile += fmt("\t(subpath \"%s\")\n", worker.store.printStorePath(i));

                /* Also add redirected outputs to the chroot */
                for (auto & i : redirectedOutputs)
                    sandboxProfile += fmt("\t(subpath \"%s\")\n", worker.store.printStorePath(i.second));

                sandboxProfile += ")\n";

                /* Our inputs (transitive dependencies and any impurities computed above)

                   without file-write* allowed, access() incorrectly returns EPERM
                 */
                sandboxProfile += "(allow file-read* file-write* process-exec\n";
                for (auto & i : dirsInChroot) {
                    if (i.first != i.second.source)
                        throw Error(
                            "can't map '%1%' to '%2%': mismatched impure paths not supported on Darwin",
                            i.first, i.second.source);

                    string path = i.first;
                    struct stat st;
                    if (lstat(path.c_str(), &st)) {
                        if (i.second.optional && errno == ENOENT)
                            continue;
                        throw SysError("getting attributes of path '%s", path);
                    }
                    if (S_ISDIR(st.st_mode))
                        sandboxProfile += fmt("\t(subpath \"%s\")\n", path);
                    else
                        sandboxProfile += fmt("\t(literal \"%s\")\n", path);
                }
                sandboxProfile += ")\n";

                /* Allow file-read* on full directory hierarchy to self. Allows realpath() */
                sandboxProfile += "(allow file-read*\n";
                for (auto & i : ancestry) {
                    sandboxProfile += fmt("\t(literal \"%s\")\n", i);
                }
                sandboxProfile += ")\n";

                sandboxProfile += additionalSandboxProfile;
            } else
                sandboxProfile += "(import \"sandbox-minimal.sb\")\n";

            debug("Generated sandbox profile:");
            debug(sandboxProfile);

            Path sandboxFile = tmpDir + "/.sandbox.sb";

            writeFile(sandboxFile, sandboxProfile);

            bool allowLocalNetworking = parsedDrv->getBoolAttr("__darwinAllowLocalNetworking");

            /* The tmpDir in scope points at the temporary build directory for our derivation. Some packages try different mechanisms
               to find temporary directories, so we want to open up a broader place for them to dump their files, if needed. */
            Path globalTmpDir = canonPath(getEnv("TMPDIR").value_or("/tmp"), true);

            /* They don't like trailing slashes on subpath directives */
            if (globalTmpDir.back() == '/') globalTmpDir.pop_back();

            if (getEnv("_NIX_TEST_NO_SANDBOX") != "1") {
                builder = "/usr/bin/sandbox-exec";
                args.push_back("sandbox-exec");
                args.push_back("-f");
                args.push_back(sandboxFile);
                args.push_back("-D");
                args.push_back("_GLOBAL_TMP_DIR=" + globalTmpDir);
                args.push_back("-D");
                args.push_back("IMPORT_DIR=" + settings.nixDataDir + "/nix/sandbox/");
                if (allowLocalNetworking) {
                    args.push_back("-D");
                    args.push_back(string("_ALLOW_LOCAL_NETWORKING=1"));
                }
                args.push_back(drv->builder);
            } else {
                builder = drv->builder.c_str();
                args.push_back(std::string(baseNameOf(drv->builder)));
            }
        }
#else
        else {
            builder = drv->builder.c_str();
            args.push_back(std::string(baseNameOf(drv->builder)));
        }
#endif

        for (auto & i : drv->args)
            args.push_back(rewriteStrings(i, inputRewrites));

        /* Indicate that we managed to set up the build environment. */
        writeFull(STDERR_FILENO, string("\1\n"));

        /* Execute the program.  This should not return. */
        if (drv->isBuiltin()) {
            try {
                logger = makeJSONLogger(*logger);

                BasicDerivation & drv2(*drv);
                for (auto & e : drv2.env)
                    e.second = rewriteStrings(e.second, inputRewrites);

                if (drv->builder == "builtin:fetchurl")
                    builtinFetchurl(drv2, netrcData);
                else if (drv->builder == "builtin:buildenv")
                    builtinBuildenv(drv2);
                else if (drv->builder == "builtin:unpack-channel")
                    builtinUnpackChannel(drv2);
                else
                    throw Error("unsupported builtin function '%1%'", string(drv->builder, 8));
                _exit(0);
            } catch (std::exception & e) {
                writeFull(STDERR_FILENO, "error: " + string(e.what()) + "\n");
                _exit(1);
            }
        }

        execve(builder, stringsToCharPtrs(args).data(), stringsToCharPtrs(envStrs).data());

        throw SysError("executing '%1%'", drv->builder);

    } catch (std::exception & e) {
        writeFull(STDERR_FILENO, "\1while setting up the build environment: " + string(e.what()) + "\n");
        _exit(1);
    }
}


/* Parse a list of reference specifiers.  Each element must either be
   a store path, or the symbolic name of the output of the derivation
   (such as `out'). */
StorePathSet parseReferenceSpecifiers(Store & store, const BasicDerivation & drv, const Strings & paths)
{
    StorePathSet result;
    for (auto & i : paths) {
        if (store.isStorePath(i))
            result.insert(store.parseStorePath(i));
        else if (drv.outputs.count(i))
            result.insert(drv.outputs.find(i)->second.path(store, drv.name));
        else throw BuildError("derivation contains an illegal reference specifier '%s'", i);
    }
    return result;
}


static void moveCheckToStore(const Path & src, const Path & dst)
{
    /* For the rename of directory to succeed, we must be running as root or
       the directory must be made temporarily writable (to update the
       directory's parent link ".."). */
    struct stat st;
    if (lstat(src.c_str(), &st) == -1) {
        throw SysError("getting attributes of path '%1%'", src);
    }

    bool changePerm = (geteuid() && S_ISDIR(st.st_mode) && !(st.st_mode & S_IWUSR));

    if (changePerm)
        chmod_(src, st.st_mode | S_IWUSR);

    if (rename(src.c_str(), dst.c_str()))
        throw SysError("renaming '%1%' to '%2%'", src, dst);

    if (changePerm)
        chmod_(dst, st.st_mode);
}


void DerivationGoal::registerOutputs()
{
    /* When using a build hook, the build hook can register the output
       as valid (by doing `nix-store --import').  If so we don't have
       to do anything here. */
    if (hook) {
        bool allValid = true;
        for (auto & i : drv->outputsAndPaths(worker.store))
            if (!worker.store.isValidPath(i.second.second)) allValid = false;
        if (allValid) return;
    }

    std::map<std::string, ValidPathInfo> infos;

    /* Set of inodes seen during calls to canonicalisePathMetaData()
       for this build's outputs.  This needs to be shared between
       outputs to allow hard links between outputs. */
    InodesSeen inodesSeen;

    Path checkSuffix = ".check";
    bool keepPreviousRound = settings.keepFailed || settings.runDiffHook;

    std::exception_ptr delayedException;

    /* The paths that can be referenced are the input closures, the
       output paths, and any paths that have been built via recursive
       Nix calls. */
    StorePathSet referenceablePaths;
    for (auto & p : inputPaths) referenceablePaths.insert(p);
    for (auto & i : drv->outputsAndPaths(worker.store)) referenceablePaths.insert(i.second.second);
    for (auto & p : addedPaths) referenceablePaths.insert(p);

    /* Check whether the output paths were created, and grep each
       output path to determine what other paths it references.  Also make all
       output paths read-only. */
    for (auto & i : drv->outputsAndPaths(worker.store)) {
        auto path = worker.store.printStorePath(i.second.second);
        if (!missingPaths.count(i.second.second)) continue;

        Path actualPath = path;
        if (needsHashRewrite()) {
            auto r = redirectedOutputs.find(i.second.second);
            if (r != redirectedOutputs.end()) {
                auto redirected = worker.store.Store::toRealPath(r->second);
                if (buildMode == bmRepair
                    && redirectedBadOutputs.count(i.second.second)
                    && pathExists(redirected))
                    replaceValidPath(path, redirected);
                if (buildMode == bmCheck)
                    actualPath = redirected;
            }
        } else if (useChroot) {
            actualPath = chrootRootDir + path;
            if (pathExists(actualPath)) {
                /* Move output paths from the chroot to the Nix store. */
                if (buildMode == bmRepair)
                    replaceValidPath(path, actualPath);
                else
                    if (buildMode != bmCheck && rename(actualPath.c_str(), worker.store.toRealPath(path).c_str()) == -1)
                        throw SysError("moving build output '%1%' from the sandbox to the Nix store", path);
            }
            if (buildMode != bmCheck) actualPath = worker.store.toRealPath(path);
        }

        struct stat st;
        if (lstat(actualPath.c_str(), &st) == -1) {
            if (errno == ENOENT)
                throw BuildError(
                    "builder for '%s' failed to produce output path '%s'",
                    worker.store.printStorePath(drvPath), path);
            throw SysError("getting attributes of path '%s'", actualPath);
        }

#ifndef __CYGWIN__
        /* Check that the output is not group or world writable, as
           that means that someone else can have interfered with the
           build.  Also, the output should be owned by the build
           user. */
        if ((!S_ISLNK(st.st_mode) && (st.st_mode & (S_IWGRP | S_IWOTH))) ||
            (buildUser && st.st_uid != buildUser->getUID()))
            throw BuildError("suspicious ownership or permission on '%1%'; rejecting this build output", path);
#endif

        /* Apply hash rewriting if necessary. */
        bool rewritten = false;
        if (!outputRewrites.empty()) {
            logWarning({
                .name = "Rewriting hashes",
                .hint = hintfmt("rewriting hashes in '%1%'; cross fingers", path)
            });

            /* Canonicalise first.  This ensures that the path we're
               rewriting doesn't contain a hard link to /etc/shadow or
               something like that. */
            canonicalisePathMetaData(actualPath, buildUser ? buildUser->getUID() : -1, inodesSeen);

            /* FIXME: this is in-memory. */
            StringSink sink;
            dumpPath(actualPath, sink);
            deletePath(actualPath);
            sink.s = make_ref<std::string>(rewriteStrings(*sink.s, outputRewrites));
            StringSource source(*sink.s);
            restorePath(actualPath, source);

            rewritten = true;
        }

        /* Check that fixed-output derivations produced the right
           outputs (i.e., the content hash should match the specified
           hash). */
        std::optional<ContentAddress> ca;

<<<<<<< HEAD
        if (! std::holds_alternative<DerivationOutputInputAddressed>(i.second.first.output)) {
            DerivationOutputFloating outputHash;
=======
        if (! std::holds_alternative<DerivationOutputInputAddressed>(i.second.output)) {
            DerivationOutputCAFloating outputHash;
>>>>>>> b3e73547
            std::visit(overloaded {
                [&](DerivationOutputInputAddressed doi) {
                    assert(false); // Enclosing `if` handles this case in other branch
                },
                [&](DerivationOutputCAFixed dof) {
                    outputHash = DerivationOutputCAFloating {
                        .method = dof.hash.method,
                        .hashType = dof.hash.hash.type,
                    };
                },
                [&](DerivationOutputCAFloating dof) {
                    outputHash = dof;
                },
            }, i.second.first.output);

            if (outputHash.method == FileIngestionMethod::Flat) {
                /* The output path should be a regular file without execute permission. */
                if (!S_ISREG(st.st_mode) || (st.st_mode & S_IXUSR) != 0)
                    throw BuildError(
                        "output path '%1%' should be a non-executable regular file "
                        "since recursive hashing is not enabled (outputHashMode=flat)",
                        path);
            }

            /* Check the hash. In hash mode, move the path produced by
               the derivation to its content-addressed location. */
            Hash h2 = outputHash.method == FileIngestionMethod::Recursive
                ? hashPath(outputHash.hashType, actualPath).first
                : hashFile(outputHash.hashType, actualPath);

            auto dest = worker.store.makeFixedOutputPath(outputHash.method, h2, i.second.second.name());

            // true if either floating CA, or incorrect fixed hash.
            bool needsMove = true;

<<<<<<< HEAD
            if (auto p = std::get_if<DerivationOutputFixed>(& i.second.first.output)) {
=======
            if (auto p = std::get_if<DerivationOutputCAFixed>(& i.second.output)) {
>>>>>>> b3e73547
              Hash & h = p->hash.hash;
              if (h != h2) {

                /* Throw an error after registering the path as
                   valid. */
                worker.hashMismatch = true;
                delayedException = std::make_exception_ptr(
                    BuildError("hash mismatch in fixed-output derivation '%s':\n  wanted: %s\n  got:    %s",
                        worker.store.printStorePath(dest),
                        h.to_string(SRI, true),
                        h2.to_string(SRI, true)));
              } else {
                  // matched the fixed hash, so no move needed.
                  needsMove = false;
              }
            }

            if (needsMove) {
                Path actualDest = worker.store.Store::toRealPath(dest);

                if (worker.store.isValidPath(dest))
                    std::rethrow_exception(delayedException);

                if (actualPath != actualDest) {
                    PathLocks outputLocks({actualDest});
                    deletePath(actualDest);
                    if (rename(actualPath.c_str(), actualDest.c_str()) == -1)
                        throw SysError("moving '%s' to '%s'", actualPath, worker.store.printStorePath(dest));
                }

                path = worker.store.printStorePath(dest);
                actualPath = actualDest;
            }
            else
                assert(worker.store.parseStorePath(path) == dest);

            ca = FixedOutputHash {
                .method = outputHash.method,
                .hash = h2,
            };
        }

        /* Get rid of all weird permissions.  This also checks that
           all files are owned by the build user, if applicable. */
        canonicalisePathMetaData(actualPath,
            buildUser && !rewritten ? buildUser->getUID() : -1, inodesSeen);

        /* For this output path, find the references to other paths
           contained in it.  Compute the SHA-256 NAR hash at the same
           time.  The hash is stored in the database so that we can
           verify later on whether nobody has messed with the store. */
        debug("scanning for references inside '%1%'", path);
        // HashResult hash;
        auto pathSetAndHash = scanForReferences(actualPath, worker.store.printStorePathSet(referenceablePaths));
        auto references = worker.store.parseStorePathSet(pathSetAndHash.first);
        HashResult hash = pathSetAndHash.second;

        if (buildMode == bmCheck) {
            if (!worker.store.isValidPath(worker.store.parseStorePath(path))) continue;
            ValidPathInfo info(*worker.store.queryPathInfo(worker.store.parseStorePath(path)));
            if (hash.first != info.narHash) {
                worker.checkMismatch = true;
                if (settings.runDiffHook || settings.keepFailed) {
                    Path dst = worker.store.toRealPath(path + checkSuffix);
                    deletePath(dst);
                    moveCheckToStore(actualPath, dst);

                    handleDiffHook(
                        buildUser ? buildUser->getUID() : getuid(),
                        buildUser ? buildUser->getGID() : getgid(),
                        path, dst, worker.store.printStorePath(drvPath), tmpDir);

                    throw NotDeterministic("derivation '%s' may not be deterministic: output '%s' differs from '%s'",
                        worker.store.printStorePath(drvPath), worker.store.toRealPath(path), dst);
                } else
                    throw NotDeterministic("derivation '%s' may not be deterministic: output '%s' differs",
                        worker.store.printStorePath(drvPath), worker.store.toRealPath(path));
            }

            /* Since we verified the build, it's now ultimately trusted. */
            if (!info.ultimate) {
                info.ultimate = true;
                worker.store.signPathInfo(info);
                ValidPathInfos infos;
                infos.push_back(std::move(info));
                worker.store.registerValidPaths(infos);
            }

            continue;
        }

        /* For debugging, print out the referenced and unreferenced paths. */
        for (auto & i : inputPaths) {
            auto j = references.find(i);
            if (j == references.end())
                debug("unreferenced input: '%1%'", worker.store.printStorePath(i));
            else
                debug("referenced input: '%1%'", worker.store.printStorePath(i));
        }

        if (curRound == nrRounds) {
            worker.store.optimisePath(actualPath); // FIXME: combine with scanForReferences()
            worker.markContentsGood(worker.store.parseStorePath(path));
        }

        ValidPathInfo info(worker.store.parseStorePath(path));
        info.narHash = hash.first;
        info.narSize = hash.second;
        info.references = std::move(references);
        info.deriver = drvPath;
        info.ultimate = true;
        info.ca = ca;
        worker.store.signPathInfo(info);

        if (!info.references.empty()) {
            // FIXME don't we have an experimental feature for fixed output with references?
            info.ca = {};
        }

        infos.emplace(i.first, std::move(info));
    }

    if (buildMode == bmCheck) return;

    /* Apply output checks. */
    checkOutputs(infos);

    /* Compare the result with the previous round, and report which
       path is different, if any.*/
    if (curRound > 1 && prevInfos != infos) {
        assert(prevInfos.size() == infos.size());
        for (auto i = prevInfos.begin(), j = infos.begin(); i != prevInfos.end(); ++i, ++j)
            if (!(*i == *j)) {
                result.isNonDeterministic = true;
                Path prev = worker.store.printStorePath(i->second.path) + checkSuffix;
                bool prevExists = keepPreviousRound && pathExists(prev);
                hintformat hint = prevExists
                    ? hintfmt("output '%s' of '%s' differs from '%s' from previous round",
                        worker.store.printStorePath(i->second.path), worker.store.printStorePath(drvPath), prev)
                    : hintfmt("output '%s' of '%s' differs from previous round",
                        worker.store.printStorePath(i->second.path), worker.store.printStorePath(drvPath));

                handleDiffHook(
                    buildUser ? buildUser->getUID() : getuid(),
                    buildUser ? buildUser->getGID() : getgid(),
                    prev, worker.store.printStorePath(i->second.path),
                    worker.store.printStorePath(drvPath), tmpDir);

                if (settings.enforceDeterminism)
                    throw NotDeterministic(hint);

                logError({
                    .name = "Output determinism error",
                    .hint = hint
                });

                curRound = nrRounds; // we know enough, bail out early
            }
    }

    /* If this is the first round of several, then move the output out of the way. */
    if (nrRounds > 1 && curRound == 1 && curRound < nrRounds && keepPreviousRound) {
        for (auto & i : drv->outputsAndPaths(worker.store)) {
            auto path = worker.store.printStorePath(i.second.second);
            Path prev = path + checkSuffix;
            deletePath(prev);
            Path dst = path + checkSuffix;
            if (rename(path.c_str(), dst.c_str()))
                throw SysError("renaming '%s' to '%s'", path, dst);
        }
    }

    if (curRound < nrRounds) {
        prevInfos = std::move(infos);
        return;
    }

    /* Remove the .check directories if we're done. FIXME: keep them
       if the result was not determistic? */
    if (curRound == nrRounds) {
        for (auto & i : drv->outputsAndPaths(worker.store)) {
            Path prev = worker.store.printStorePath(i.second.second) + checkSuffix;
            deletePath(prev);
        }
    }

    /* Register each output path as valid, and register the sets of
       paths referenced by each of them.  If there are cycles in the
       outputs, this will fail. */
    {
        ValidPathInfos infos2;
        for (auto & i : infos) infos2.push_back(i.second);
        worker.store.registerValidPaths(infos2);
    }

    /* In case of a fixed-output derivation hash mismatch, throw an
       exception now that we have registered the output as valid. */
    if (delayedException)
        std::rethrow_exception(delayedException);
}


void DerivationGoal::checkOutputs(const std::map<Path, ValidPathInfo> & outputs)
{
    std::map<Path, const ValidPathInfo &> outputsByPath;
    for (auto & output : outputs)
        outputsByPath.emplace(worker.store.printStorePath(output.second.path), output.second);

    for (auto & output : outputs) {
        auto & outputName = output.first;
        auto & info = output.second;

        struct Checks
        {
            bool ignoreSelfRefs = false;
            std::optional<uint64_t> maxSize, maxClosureSize;
            std::optional<Strings> allowedReferences, allowedRequisites, disallowedReferences, disallowedRequisites;
        };

        /* Compute the closure and closure size of some output. This
           is slightly tricky because some of its references (namely
           other outputs) may not be valid yet. */
        auto getClosure = [&](const StorePath & path)
        {
            uint64_t closureSize = 0;
            StorePathSet pathsDone;
            std::queue<StorePath> pathsLeft;
            pathsLeft.push(path);

            while (!pathsLeft.empty()) {
                auto path = pathsLeft.front();
                pathsLeft.pop();
                if (!pathsDone.insert(path).second) continue;

                auto i = outputsByPath.find(worker.store.printStorePath(path));
                if (i != outputsByPath.end()) {
                    closureSize += i->second.narSize;
                    for (auto & ref : i->second.references)
                        pathsLeft.push(ref);
                } else {
                    auto info = worker.store.queryPathInfo(path);
                    closureSize += info->narSize;
                    for (auto & ref : info->references)
                        pathsLeft.push(ref);
                }
            }

            return std::make_pair(std::move(pathsDone), closureSize);
        };

        auto applyChecks = [&](const Checks & checks)
        {
            if (checks.maxSize && info.narSize > *checks.maxSize)
                throw BuildError("path '%s' is too large at %d bytes; limit is %d bytes",
                    worker.store.printStorePath(info.path), info.narSize, *checks.maxSize);

            if (checks.maxClosureSize) {
                uint64_t closureSize = getClosure(info.path).second;
                if (closureSize > *checks.maxClosureSize)
                    throw BuildError("closure of path '%s' is too large at %d bytes; limit is %d bytes",
                        worker.store.printStorePath(info.path), closureSize, *checks.maxClosureSize);
            }

            auto checkRefs = [&](const std::optional<Strings> & value, bool allowed, bool recursive)
            {
                if (!value) return;

                auto spec = parseReferenceSpecifiers(worker.store, *drv, *value);

                auto used = recursive
                    ? getClosure(info.path).first
                    : info.references;

                if (recursive && checks.ignoreSelfRefs)
                    used.erase(info.path);

                StorePathSet badPaths;

                for (auto & i : used)
                    if (allowed) {
                        if (!spec.count(i))
                            badPaths.insert(i);
                    } else {
                        if (spec.count(i))
                            badPaths.insert(i);
                    }

                if (!badPaths.empty()) {
                    string badPathsStr;
                    for (auto & i : badPaths) {
                        badPathsStr += "\n  ";
                        badPathsStr += worker.store.printStorePath(i);
                    }
                    throw BuildError("output '%s' is not allowed to refer to the following paths:%s",
                        worker.store.printStorePath(info.path), badPathsStr);
                }
            };

            checkRefs(checks.allowedReferences, true, false);
            checkRefs(checks.allowedRequisites, true, true);
            checkRefs(checks.disallowedReferences, false, false);
            checkRefs(checks.disallowedRequisites, false, true);
        };

        if (auto structuredAttrs = parsedDrv->getStructuredAttrs()) {
            auto outputChecks = structuredAttrs->find("outputChecks");
            if (outputChecks != structuredAttrs->end()) {
                auto output = outputChecks->find(outputName);

                if (output != outputChecks->end()) {
                    Checks checks;

                    auto maxSize = output->find("maxSize");
                    if (maxSize != output->end())
                        checks.maxSize = maxSize->get<uint64_t>();

                    auto maxClosureSize = output->find("maxClosureSize");
                    if (maxClosureSize != output->end())
                        checks.maxClosureSize = maxClosureSize->get<uint64_t>();

                    auto get = [&](const std::string & name) -> std::optional<Strings> {
                        auto i = output->find(name);
                        if (i != output->end()) {
                            Strings res;
                            for (auto j = i->begin(); j != i->end(); ++j) {
                                if (!j->is_string())
                                    throw Error("attribute '%s' of derivation '%s' must be a list of strings", name, worker.store.printStorePath(drvPath));
                                res.push_back(j->get<std::string>());
                            }
                            checks.disallowedRequisites = res;
                            return res;
                        }
                        return {};
                    };

                    checks.allowedReferences = get("allowedReferences");
                    checks.allowedRequisites = get("allowedRequisites");
                    checks.disallowedReferences = get("disallowedReferences");
                    checks.disallowedRequisites = get("disallowedRequisites");

                    applyChecks(checks);
                }
            }
        } else {
            // legacy non-structured-attributes case
            Checks checks;
            checks.ignoreSelfRefs = true;
            checks.allowedReferences = parsedDrv->getStringsAttr("allowedReferences");
            checks.allowedRequisites = parsedDrv->getStringsAttr("allowedRequisites");
            checks.disallowedReferences = parsedDrv->getStringsAttr("disallowedReferences");
            checks.disallowedRequisites = parsedDrv->getStringsAttr("disallowedRequisites");
            applyChecks(checks);
        }
    }
}


Path DerivationGoal::openLogFile()
{
    logSize = 0;

    if (!settings.keepLog) return "";

    auto baseName = std::string(baseNameOf(worker.store.printStorePath(drvPath)));

    /* Create a log file. */
    Path dir = fmt("%s/%s/%s/", worker.store.logDir, worker.store.drvsLogDir, string(baseName, 0, 2));
    createDirs(dir);

    Path logFileName = fmt("%s/%s%s", dir, string(baseName, 2),
        settings.compressLog ? ".bz2" : "");

    fdLogFile = open(logFileName.c_str(), O_CREAT | O_WRONLY | O_TRUNC | O_CLOEXEC, 0666);
    if (!fdLogFile) throw SysError("creating log file '%1%'", logFileName);

    logFileSink = std::make_shared<FdSink>(fdLogFile.get());

    if (settings.compressLog)
        logSink = std::shared_ptr<CompressionSink>(makeCompressionSink("bzip2", *logFileSink));
    else
        logSink = logFileSink;

    return logFileName;
}


void DerivationGoal::closeLogFile()
{
    auto logSink2 = std::dynamic_pointer_cast<CompressionSink>(logSink);
    if (logSink2) logSink2->finish();
    if (logFileSink) logFileSink->flush();
    logSink = logFileSink = 0;
    fdLogFile = -1;
}


void DerivationGoal::deleteTmpDir(bool force)
{
    if (tmpDir != "") {
        /* Don't keep temporary directories for builtins because they
           might have privileged stuff (like a copy of netrc). */
        if (settings.keepFailed && !force && !drv->isBuiltin()) {
            printError("note: keeping build directory '%s'", tmpDir);
            chmod(tmpDir.c_str(), 0755);
        }
        else
            deletePath(tmpDir);
        tmpDir = "";
    }
}


void DerivationGoal::handleChildOutput(int fd, const string & data)
{
    if ((hook && fd == hook->builderOut.readSide.get()) ||
        (!hook && fd == builderOut.readSide.get()))
    {
        logSize += data.size();
        if (settings.maxLogSize && logSize > settings.maxLogSize) {
            killChild();
            done(
                BuildResult::LogLimitExceeded,
                Error("%s killed after writing more than %d bytes of log output",
                    getName(), settings.maxLogSize));
            return;
        }

        for (auto c : data)
            if (c == '\r')
                currentLogLinePos = 0;
            else if (c == '\n')
                flushLine();
            else {
                if (currentLogLinePos >= currentLogLine.size())
                    currentLogLine.resize(currentLogLinePos + 1);
                currentLogLine[currentLogLinePos++] = c;
            }

        if (logSink) (*logSink)(data);
    }

    if (hook && fd == hook->fromHook.readSide.get()) {
        for (auto c : data)
            if (c == '\n') {
                handleJSONLogMessage(currentHookLine, worker.act, hook->activities, true);
                currentHookLine.clear();
            } else
                currentHookLine += c;
    }
}


void DerivationGoal::handleEOF(int fd)
{
    if (!currentLogLine.empty()) flushLine();
    worker.wakeUp(shared_from_this());
}


void DerivationGoal::flushLine()
{
    if (handleJSONLogMessage(currentLogLine, *act, builderActivities, false))
        ;

    else {
        logTail.push_back(currentLogLine);
        if (logTail.size() > settings.logLines) logTail.pop_front();

        act->result(resBuildLogLine, currentLogLine);
    }

    currentLogLine = "";
    currentLogLinePos = 0;
}


StorePathSet DerivationGoal::checkPathValidity(bool returnValid, bool checkHash)
{
    StorePathSet result;
    for (auto & i : drv->outputsAndPaths(worker.store)) {
        if (!wantOutput(i.first, wantedOutputs)) continue;
        bool good =
            worker.store.isValidPath(i.second.second) &&
            (!checkHash || worker.pathContentsGood(i.second.second));
        if (good == returnValid) result.insert(i.second.second);
    }
    return result;
}


void DerivationGoal::addHashRewrite(const StorePath & path)
{
    auto h1 = std::string(((std::string_view) path.to_string()).substr(0, 32));
    auto p = worker.store.makeStorePath(
        "rewrite:" + std::string(drvPath.to_string()) + ":" + std::string(path.to_string()),
        Hash(htSHA256), path.name());
    auto h2 = std::string(((std::string_view) p.to_string()).substr(0, 32));
    deletePath(worker.store.printStorePath(p));
    inputRewrites[h1] = h2;
    outputRewrites[h2] = h1;
    redirectedOutputs.insert_or_assign(path, std::move(p));
}


void DerivationGoal::done(BuildResult::Status status, std::optional<Error> ex)
{
    result.status = status;
    if (ex)
        result.errorMsg = ex->what();
    amDone(result.success() ? ecSuccess : ecFailed, ex);
    if (result.status == BuildResult::TimedOut)
        worker.timedOut = true;
    if (result.status == BuildResult::PermanentFailure)
        worker.permanentFailure = true;

    mcExpectedBuilds.reset();
    mcRunningBuilds.reset();

    if (result.success()) {
        if (status == BuildResult::Built)
            worker.doneBuilds++;
    } else {
        if (status != BuildResult::DependencyFailed)
            worker.failedBuilds++;
    }

    worker.updateProgress();
}


//////////////////////////////////////////////////////////////////////


class SubstitutionGoal : public Goal
{
    friend class Worker;

private:
    /* The store path that should be realised through a substitute. */
    StorePath storePath;

    /* The path the substituter refers to the path as. This will be
     * different when the stores have different names. */
    std::optional<StorePath> subPath;

    /* The remaining substituters. */
    std::list<ref<Store>> subs;

    /* The current substituter. */
    std::shared_ptr<Store> sub;

    /* Whether a substituter failed. */
    bool substituterFailed = false;

    /* Path info returned by the substituter's query info operation. */
    std::shared_ptr<const ValidPathInfo> info;

    /* Pipe for the substituter's standard output. */
    Pipe outPipe;

    /* The substituter thread. */
    std::thread thr;

    std::promise<void> promise;

    /* Whether to try to repair a valid path. */
    RepairFlag repair;

    /* Location where we're downloading the substitute.  Differs from
       storePath when doing a repair. */
    Path destPath;

    std::unique_ptr<MaintainCount<uint64_t>> maintainExpectedSubstitutions,
        maintainRunningSubstitutions, maintainExpectedNar, maintainExpectedDownload;

    typedef void (SubstitutionGoal::*GoalState)();
    GoalState state;

    /* Content address for recomputing store path */
    std::optional<ContentAddress> ca;

public:
    SubstitutionGoal(const StorePath & storePath, Worker & worker, RepairFlag repair = NoRepair, std::optional<ContentAddress> ca = std::nullopt);
    ~SubstitutionGoal();

    void timedOut(Error && ex) override { abort(); };

    string key() override
    {
        /* "a$" ensures substitution goals happen before derivation
           goals. */
        return "a$" + std::string(storePath.name()) + "$" + worker.store.printStorePath(storePath);
    }

    void work() override;

    /* The states. */
    void init();
    void tryNext();
    void gotInfo();
    void referencesValid();
    void tryToRun();
    void finished();

    /* Callback used by the worker to write to the log. */
    void handleChildOutput(int fd, const string & data) override;
    void handleEOF(int fd) override;

    StorePath getStorePath() { return storePath; }
};


SubstitutionGoal::SubstitutionGoal(const StorePath & storePath, Worker & worker, RepairFlag repair, std::optional<ContentAddress> ca)
    : Goal(worker)
    , storePath(storePath)
    , repair(repair)
    , ca(ca)
{
    state = &SubstitutionGoal::init;
    name = fmt("substitution of '%s'", worker.store.printStorePath(this->storePath));
    trace("created");
    maintainExpectedSubstitutions = std::make_unique<MaintainCount<uint64_t>>(worker.expectedSubstitutions);
}


SubstitutionGoal::~SubstitutionGoal()
{
    try {
        if (thr.joinable()) {
            // FIXME: signal worker thread to quit.
            thr.join();
            worker.childTerminated(this);
        }
    } catch (...) {
        ignoreException();
    }
}


void SubstitutionGoal::work()
{
    (this->*state)();
}


void SubstitutionGoal::init()
{
    trace("init");

    worker.store.addTempRoot(storePath);

    /* If the path already exists we're done. */
    if (!repair && worker.store.isValidPath(storePath)) {
        amDone(ecSuccess);
        return;
    }

    if (settings.readOnlyMode)
        throw Error("cannot substitute path '%s' - no write access to the Nix store", worker.store.printStorePath(storePath));

    subs = settings.useSubstitutes ? getDefaultSubstituters() : std::list<ref<Store>>();

    tryNext();
}


void SubstitutionGoal::tryNext()
{
    trace("trying next substituter");

    if (subs.size() == 0) {
        /* None left.  Terminate this goal and let someone else deal
           with it. */
        debug("path '%s' is required, but there is no substituter that can build it", worker.store.printStorePath(storePath));

        /* Hack: don't indicate failure if there were no substituters.
           In that case the calling derivation should just do a
           build. */
        amDone(substituterFailed ? ecFailed : ecNoSubstituters);

        if (substituterFailed) {
            worker.failedSubstitutions++;
            worker.updateProgress();
        }

        return;
    }

    sub = subs.front();
    subs.pop_front();

    if (ca) {
        subPath = sub->makeFixedOutputPathFromCA(storePath.name(), *ca);
        if (sub->storeDir == worker.store.storeDir)
            assert(subPath == storePath);
    } else if (sub->storeDir != worker.store.storeDir) {
        tryNext();
        return;
    }

    try {
        // FIXME: make async
        info = sub->queryPathInfo(subPath ? *subPath : storePath);
    } catch (InvalidPath &) {
        tryNext();
        return;
    } catch (SubstituterDisabled &) {
        if (settings.tryFallback) {
            tryNext();
            return;
        }
        throw;
    } catch (Error & e) {
        if (settings.tryFallback) {
            logError(e.info());
            tryNext();
            return;
        }
        throw;
    }

    if (info->path != storePath) {
        if (info->isContentAddressed(*sub) && info->references.empty()) {
            auto info2 = std::make_shared<ValidPathInfo>(*info);
            info2->path = storePath;
            info = info2;
        } else {
            printError("asked '%s' for '%s' but got '%s'",
                sub->getUri(), worker.store.printStorePath(storePath), sub->printStorePath(info->path));
            tryNext();
            return;
        }
    }

    /* Update the total expected download size. */
    auto narInfo = std::dynamic_pointer_cast<const NarInfo>(info);

    maintainExpectedNar = std::make_unique<MaintainCount<uint64_t>>(worker.expectedNarSize, info->narSize);

    maintainExpectedDownload =
        narInfo && narInfo->fileSize
        ? std::make_unique<MaintainCount<uint64_t>>(worker.expectedDownloadSize, narInfo->fileSize)
        : nullptr;

    worker.updateProgress();

    /* Bail out early if this substituter lacks a valid
       signature. LocalStore::addToStore() also checks for this, but
       only after we've downloaded the path. */
    if (worker.store.requireSigs
        && !sub->isTrusted
        && !info->checkSignatures(worker.store, worker.store.getPublicKeys()))
    {
        logWarning({
            .name = "Invalid path signature",
            .hint = hintfmt("substituter '%s' does not have a valid signature for path '%s'",
                sub->getUri(), worker.store.printStorePath(storePath))
        });
        tryNext();
        return;
    }

    /* To maintain the closure invariant, we first have to realise the
       paths referenced by this one. */
    for (auto & i : info->references)
        if (i != storePath) /* ignore self-references */
            addWaitee(worker.makeSubstitutionGoal(i));

    if (waitees.empty()) /* to prevent hang (no wake-up event) */
        referencesValid();
    else
        state = &SubstitutionGoal::referencesValid;
}


void SubstitutionGoal::referencesValid()
{
    trace("all references realised");

    if (nrFailed > 0) {
        debug("some references of path '%s' could not be realised", worker.store.printStorePath(storePath));
        amDone(nrNoSubstituters > 0 || nrIncompleteClosure > 0 ? ecIncompleteClosure : ecFailed);
        return;
    }

    for (auto & i : info->references)
        if (i != storePath) /* ignore self-references */
            assert(worker.store.isValidPath(i));

    state = &SubstitutionGoal::tryToRun;
    worker.wakeUp(shared_from_this());
}


void SubstitutionGoal::tryToRun()
{
    trace("trying to run");

    /* Make sure that we are allowed to start a build.  Note that even
       if maxBuildJobs == 0 (no local builds allowed), we still allow
       a substituter to run.  This is because substitutions cannot be
       distributed to another machine via the build hook. */
    if (worker.getNrLocalBuilds() >= std::max(1U, (unsigned int) settings.maxBuildJobs)) {
        worker.waitForBuildSlot(shared_from_this());
        return;
    }

    maintainRunningSubstitutions = std::make_unique<MaintainCount<uint64_t>>(worker.runningSubstitutions);
    worker.updateProgress();

    outPipe.create();

    promise = std::promise<void>();

    thr = std::thread([this]() {
        try {
            /* Wake up the worker loop when we're done. */
            Finally updateStats([this]() { outPipe.writeSide = -1; });

            Activity act(*logger, actSubstitute, Logger::Fields{worker.store.printStorePath(storePath), sub->getUri()});
            PushActivity pact(act.id);

            copyStorePath(ref<Store>(sub), ref<Store>(worker.store.shared_from_this()),
                subPath ? *subPath : storePath, repair, sub->isTrusted ? NoCheckSigs : CheckSigs);

            promise.set_value();
        } catch (...) {
            promise.set_exception(std::current_exception());
        }
    });

    worker.childStarted(shared_from_this(), {outPipe.readSide.get()}, true, false);

    state = &SubstitutionGoal::finished;
}


void SubstitutionGoal::finished()
{
    trace("substitute finished");

    thr.join();
    worker.childTerminated(this);

    try {
        promise.get_future().get();
    } catch (std::exception & e) {
        printError(e.what());

        /* Cause the parent build to fail unless --fallback is given,
           or the substitute has disappeared. The latter case behaves
           the same as the substitute never having existed in the
           first place. */
        try {
            throw;
        } catch (SubstituteGone &) {
        } catch (...) {
            substituterFailed = true;
        }

        /* Try the next substitute. */
        state = &SubstitutionGoal::tryNext;
        worker.wakeUp(shared_from_this());
        return;
    }

    worker.markContentsGood(storePath);

    printMsg(lvlChatty, "substitution of path '%s' succeeded", worker.store.printStorePath(storePath));

    maintainRunningSubstitutions.reset();

    maintainExpectedSubstitutions.reset();
    worker.doneSubstitutions++;

    if (maintainExpectedDownload) {
        auto fileSize = maintainExpectedDownload->delta;
        maintainExpectedDownload.reset();
        worker.doneDownloadSize += fileSize;
    }

    worker.doneNarSize += maintainExpectedNar->delta;
    maintainExpectedNar.reset();

    worker.updateProgress();

    amDone(ecSuccess);
}


void SubstitutionGoal::handleChildOutput(int fd, const string & data)
{
}


void SubstitutionGoal::handleEOF(int fd)
{
    if (fd == outPipe.readSide.get()) worker.wakeUp(shared_from_this());
}

//////////////////////////////////////////////////////////////////////


Worker::Worker(LocalStore & store)
    : act(*logger, actRealise)
    , actDerivations(*logger, actBuilds)
    , actSubstitutions(*logger, actCopyPaths)
    , store(store)
{
    /* Debugging: prevent recursive workers. */
    nrLocalBuilds = 0;
    lastWokenUp = steady_time_point::min();
    permanentFailure = false;
    timedOut = false;
    hashMismatch = false;
    checkMismatch = false;
}


Worker::~Worker()
{
    /* Explicitly get rid of all strong pointers now.  After this all
       goals that refer to this worker should be gone.  (Otherwise we
       are in trouble, since goals may call childTerminated() etc. in
       their destructors). */
    topGoals.clear();

    assert(expectedSubstitutions == 0);
    assert(expectedDownloadSize == 0);
    assert(expectedNarSize == 0);
}


GoalPtr Worker::makeDerivationGoal(const StorePath & path,
    const StringSet & wantedOutputs, BuildMode buildMode)
{
    GoalPtr goal = derivationGoals[path].lock(); // FIXME
    if (!goal) {
        goal = std::make_shared<DerivationGoal>(path, wantedOutputs, *this, buildMode);
        derivationGoals.insert_or_assign(path, goal);
        wakeUp(goal);
    } else
        (dynamic_cast<DerivationGoal *>(goal.get()))->addWantedOutputs(wantedOutputs);
    return goal;
}


std::shared_ptr<DerivationGoal> Worker::makeBasicDerivationGoal(const StorePath & drvPath,
    const BasicDerivation & drv, BuildMode buildMode)
{
    auto goal = std::make_shared<DerivationGoal>(drvPath, drv, *this, buildMode);
    wakeUp(goal);
    return goal;
}


GoalPtr Worker::makeSubstitutionGoal(const StorePath & path, RepairFlag repair, std::optional<ContentAddress> ca)
{
    GoalPtr goal = substitutionGoals[path].lock(); // FIXME
    if (!goal) {
        goal = std::make_shared<SubstitutionGoal>(path, *this, repair, ca);
        substitutionGoals.insert_or_assign(path, goal);
        wakeUp(goal);
    }
    return goal;
}


static void removeGoal(GoalPtr goal, WeakGoalMap & goalMap)
{
    /* !!! inefficient */
    for (WeakGoalMap::iterator i = goalMap.begin();
         i != goalMap.end(); )
        if (i->second.lock() == goal) {
            WeakGoalMap::iterator j = i; ++j;
            goalMap.erase(i);
            i = j;
        }
        else ++i;
}


void Worker::removeGoal(GoalPtr goal)
{
    nix::removeGoal(goal, derivationGoals);
    nix::removeGoal(goal, substitutionGoals);
    if (topGoals.find(goal) != topGoals.end()) {
        topGoals.erase(goal);
        /* If a top-level goal failed, then kill all other goals
           (unless keepGoing was set). */
        if (goal->exitCode == Goal::ecFailed && !settings.keepGoing)
            topGoals.clear();
    }

    /* Wake up goals waiting for any goal to finish. */
    for (auto & i : waitingForAnyGoal) {
        GoalPtr goal = i.lock();
        if (goal) wakeUp(goal);
    }

    waitingForAnyGoal.clear();
}


void Worker::wakeUp(GoalPtr goal)
{
    goal->trace("woken up");
    addToWeakGoals(awake, goal);
}


unsigned Worker::getNrLocalBuilds()
{
    return nrLocalBuilds;
}


void Worker::childStarted(GoalPtr goal, const set<int> & fds,
    bool inBuildSlot, bool respectTimeouts)
{
    Child child;
    child.goal = goal;
    child.goal2 = goal.get();
    child.fds = fds;
    child.timeStarted = child.lastOutput = steady_time_point::clock::now();
    child.inBuildSlot = inBuildSlot;
    child.respectTimeouts = respectTimeouts;
    children.emplace_back(child);
    if (inBuildSlot) nrLocalBuilds++;
}


void Worker::childTerminated(Goal * goal, bool wakeSleepers)
{
    auto i = std::find_if(children.begin(), children.end(),
        [&](const Child & child) { return child.goal2 == goal; });
    if (i == children.end()) return;

    if (i->inBuildSlot) {
        assert(nrLocalBuilds > 0);
        nrLocalBuilds--;
    }

    children.erase(i);

    if (wakeSleepers) {

        /* Wake up goals waiting for a build slot. */
        for (auto & j : wantingToBuild) {
            GoalPtr goal = j.lock();
            if (goal) wakeUp(goal);
        }

        wantingToBuild.clear();
    }
}


void Worker::waitForBuildSlot(GoalPtr goal)
{
    debug("wait for build slot");
    if (getNrLocalBuilds() < settings.maxBuildJobs)
        wakeUp(goal); /* we can do it right away */
    else
        addToWeakGoals(wantingToBuild, goal);
}


void Worker::waitForAnyGoal(GoalPtr goal)
{
    debug("wait for any goal");
    addToWeakGoals(waitingForAnyGoal, goal);
}


void Worker::waitForAWhile(GoalPtr goal)
{
    debug("wait for a while");
    addToWeakGoals(waitingForAWhile, goal);
}


void Worker::run(const Goals & _topGoals)
{
    for (auto & i : _topGoals) topGoals.insert(i);

    debug("entered goal loop");

    while (1) {

        checkInterrupt();

        store.autoGC(false);

        /* Call every wake goal (in the ordering established by
           CompareGoalPtrs). */
        while (!awake.empty() && !topGoals.empty()) {
            Goals awake2;
            for (auto & i : awake) {
                GoalPtr goal = i.lock();
                if (goal) awake2.insert(goal);
            }
            awake.clear();
            for (auto & goal : awake2) {
                checkInterrupt();
                goal->work();
                if (topGoals.empty()) break; // stuff may have been cancelled
            }
        }

        if (topGoals.empty()) break;

        /* Wait for input. */
        if (!children.empty() || !waitingForAWhile.empty())
            waitForInput();
        else {
            if (awake.empty() && 0 == settings.maxBuildJobs)
                throw Error("unable to start any build; either increase '--max-jobs' "
                            "or enable remote builds");
            assert(!awake.empty());
        }
    }

    /* If --keep-going is not set, it's possible that the main goal
       exited while some of its subgoals were still active.  But if
       --keep-going *is* set, then they must all be finished now. */
    assert(!settings.keepGoing || awake.empty());
    assert(!settings.keepGoing || wantingToBuild.empty());
    assert(!settings.keepGoing || children.empty());
}

void Worker::waitForInput()
{
    printMsg(lvlVomit, "waiting for children");

    /* Process output from the file descriptors attached to the
       children, namely log output and output path creation commands.
       We also use this to detect child termination: if we get EOF on
       the logger pipe of a build, we assume that the builder has
       terminated. */

    bool useTimeout = false;
    long timeout = 0;
    auto before = steady_time_point::clock::now();

    /* If we're monitoring for silence on stdout/stderr, or if there
       is a build timeout, then wait for input until the first
       deadline for any child. */
    auto nearest = steady_time_point::max(); // nearest deadline
    if (settings.minFree.get() != 0)
        // Periodicallty wake up to see if we need to run the garbage collector.
        nearest = before + std::chrono::seconds(10);
    for (auto & i : children) {
        if (!i.respectTimeouts) continue;
        if (0 != settings.maxSilentTime)
            nearest = std::min(nearest, i.lastOutput + std::chrono::seconds(settings.maxSilentTime));
        if (0 != settings.buildTimeout)
            nearest = std::min(nearest, i.timeStarted + std::chrono::seconds(settings.buildTimeout));
    }
    if (nearest != steady_time_point::max()) {
        timeout = std::max(1L, (long) std::chrono::duration_cast<std::chrono::seconds>(nearest - before).count());
        useTimeout = true;
    }

    /* If we are polling goals that are waiting for a lock, then wake
       up after a few seconds at most. */
    if (!waitingForAWhile.empty()) {
        useTimeout = true;
        if (lastWokenUp == steady_time_point::min() || lastWokenUp > before) lastWokenUp = before;
        timeout = std::max(1L,
            (long) std::chrono::duration_cast<std::chrono::seconds>(
                lastWokenUp + std::chrono::seconds(settings.pollInterval) - before).count());
    } else lastWokenUp = steady_time_point::min();

    if (useTimeout)
        vomit("sleeping %d seconds", timeout);

    /* Use select() to wait for the input side of any logger pipe to
       become `available'.  Note that `available' (i.e., non-blocking)
       includes EOF. */
    std::vector<struct pollfd> pollStatus;
    std::map <int, int> fdToPollStatus;
    for (auto & i : children) {
        for (auto & j : i.fds) {
            pollStatus.push_back((struct pollfd) { .fd = j, .events = POLLIN });
            fdToPollStatus[j] = pollStatus.size() - 1;
        }
    }

    if (poll(pollStatus.data(), pollStatus.size(),
            useTimeout ? timeout * 1000 : -1) == -1) {
        if (errno == EINTR) return;
        throw SysError("waiting for input");
    }

    auto after = steady_time_point::clock::now();

    /* Process all available file descriptors. FIXME: this is
       O(children * fds). */
    decltype(children)::iterator i;
    for (auto j = children.begin(); j != children.end(); j = i) {
        i = std::next(j);

        checkInterrupt();

        GoalPtr goal = j->goal.lock();
        assert(goal);

        set<int> fds2(j->fds);
        std::vector<unsigned char> buffer(4096);
        for (auto & k : fds2) {
            if (pollStatus.at(fdToPollStatus.at(k)).revents) {
                ssize_t rd = read(k, buffer.data(), buffer.size());
                // FIXME: is there a cleaner way to handle pt close
                // than EIO? Is this even standard?
                if (rd == 0 || (rd == -1 && errno == EIO)) {
                    debug("%1%: got EOF", goal->getName());
                    goal->handleEOF(k);
                    j->fds.erase(k);
                } else if (rd == -1) {
                    if (errno != EINTR)
                        throw SysError("%s: read failed", goal->getName());
                } else {
                    printMsg(lvlVomit, "%1%: read %2% bytes",
                        goal->getName(), rd);
                    string data((char *) buffer.data(), rd);
                    j->lastOutput = after;
                    goal->handleChildOutput(k, data);
                }
            }
        }

        if (goal->exitCode == Goal::ecBusy &&
            0 != settings.maxSilentTime &&
            j->respectTimeouts &&
            after - j->lastOutput >= std::chrono::seconds(settings.maxSilentTime))
        {
            goal->timedOut(Error(
                    "%1% timed out after %2% seconds of silence",
                    goal->getName(), settings.maxSilentTime));
        }

        else if (goal->exitCode == Goal::ecBusy &&
            0 != settings.buildTimeout &&
            j->respectTimeouts &&
            after - j->timeStarted >= std::chrono::seconds(settings.buildTimeout))
        {
            goal->timedOut(Error(
                    "%1% timed out after %2% seconds",
                    goal->getName(), settings.buildTimeout));
        }
    }

    if (!waitingForAWhile.empty() && lastWokenUp + std::chrono::seconds(settings.pollInterval) <= after) {
        lastWokenUp = after;
        for (auto & i : waitingForAWhile) {
            GoalPtr goal = i.lock();
            if (goal) wakeUp(goal);
        }
        waitingForAWhile.clear();
    }
}


unsigned int Worker::exitStatus()
{
    /*
     * 1100100
     *    ^^^^
     *    |||`- timeout
     *    ||`-- output hash mismatch
     *    |`--- build failure
     *    `---- not deterministic
     */
    unsigned int mask = 0;
    bool buildFailure = permanentFailure || timedOut || hashMismatch;
    if (buildFailure)
        mask |= 0x04;  // 100
    if (timedOut)
        mask |= 0x01;  // 101
    if (hashMismatch)
        mask |= 0x02;  // 102
    if (checkMismatch) {
        mask |= 0x08;  // 104
    }

    if (mask)
        mask |= 0x60;
    return mask ? mask : 1;
}


bool Worker::pathContentsGood(const StorePath & path)
{
    auto i = pathContentsGoodCache.find(path);
    if (i != pathContentsGoodCache.end()) return i->second;
    printInfo("checking path '%s'...", store.printStorePath(path));
    auto info = store.queryPathInfo(path);
    bool res;
    if (!pathExists(store.printStorePath(path)))
        res = false;
    else {
        HashResult current = hashPath(info->narHash->type, store.printStorePath(path));
        Hash nullHash(htSHA256);
        res = info->narHash == nullHash || info->narHash == current.first;
    }
    pathContentsGoodCache.insert_or_assign(path, res);
    if (!res)
        logError({
            .name = "Corrupted path",
            .hint = hintfmt("path '%s' is corrupted or missing!", store.printStorePath(path))
        });
    return res;
}


void Worker::markContentsGood(const StorePath & path)
{
    pathContentsGoodCache.insert_or_assign(path, true);
}


//////////////////////////////////////////////////////////////////////


static void primeCache(Store & store, const std::vector<StorePathWithOutputs> & paths)
{
    StorePathSet willBuild, willSubstitute, unknown;
    uint64_t downloadSize, narSize;
    store.queryMissing(paths, willBuild, willSubstitute, unknown, downloadSize, narSize);

    if (!willBuild.empty() && 0 == settings.maxBuildJobs && getMachines().empty())
        throw Error(
            "%d derivations need to be built, but neither local builds ('--max-jobs') "
            "nor remote builds ('--builders') are enabled", willBuild.size());
}


void LocalStore::buildPaths(const std::vector<StorePathWithOutputs> & drvPaths, BuildMode buildMode)
{
    Worker worker(*this);

    primeCache(*this, drvPaths);

    Goals goals;
    for (auto & path : drvPaths) {
        if (path.path.isDerivation())
            goals.insert(worker.makeDerivationGoal(path.path, path.outputs, buildMode));
        else
            goals.insert(worker.makeSubstitutionGoal(path.path, buildMode == bmRepair ? Repair : NoRepair));
    }

    worker.run(goals);

    StorePathSet failed;
    std::optional<Error> ex;
    for (auto & i : goals) {
        if (i->ex) {
            if (ex)
                logError(i->ex->info());
            else
                ex = i->ex;
        }
        if (i->exitCode != Goal::ecSuccess) {
            DerivationGoal * i2 = dynamic_cast<DerivationGoal *>(i.get());
            if (i2) failed.insert(i2->getDrvPath());
            else failed.insert(dynamic_cast<SubstitutionGoal *>(i.get())->getStorePath());
        }
    }

    if (failed.size() == 1 && ex) {
        ex->status = worker.exitStatus();
        throw *ex;
    } else if (!failed.empty()) {
        if (ex) logError(ex->info());
        throw Error(worker.exitStatus(), "build of %s failed", showPaths(failed));
    }
}

BuildResult LocalStore::buildDerivation(const StorePath & drvPath, const BasicDerivation & drv,
    BuildMode buildMode)
{
    Worker worker(*this);
    auto goal = worker.makeBasicDerivationGoal(drvPath, drv, buildMode);

    BuildResult result;

    try {
        worker.run(Goals{goal});
        result = goal->getResult();
    } catch (Error & e) {
        result.status = BuildResult::MiscFailure;
        result.errorMsg = e.msg();
    }

    return result;
}


void LocalStore::ensurePath(const StorePath & path)
{
    /* If the path is already valid, we're done. */
    if (isValidPath(path)) return;

    primeCache(*this, {{path}});

    Worker worker(*this);
    GoalPtr goal = worker.makeSubstitutionGoal(path);
    Goals goals = {goal};

    worker.run(goals);

    if (goal->exitCode != Goal::ecSuccess) {
        if (goal->ex) {
            goal->ex->status = worker.exitStatus();
            throw *goal->ex;
        } else
            throw Error(worker.exitStatus(), "path '%s' does not exist and cannot be created", printStorePath(path));
    }
}


void LocalStore::repairPath(const StorePath & path)
{
    Worker worker(*this);
    GoalPtr goal = worker.makeSubstitutionGoal(path, Repair);
    Goals goals = {goal};

    worker.run(goals);

    if (goal->exitCode != Goal::ecSuccess) {
        /* Since substituting the path didn't work, if we have a valid
           deriver, then rebuild the deriver. */
        auto info = queryPathInfo(path);
        if (info->deriver && isValidPath(*info->deriver)) {
            goals.clear();
            goals.insert(worker.makeDerivationGoal(*info->deriver, StringSet(), bmRepair));
            worker.run(goals);
        } else
            throw Error(worker.exitStatus(), "cannot repair path '%s'", printStorePath(path));
    }
}


}<|MERGE_RESOLUTION|>--- conflicted
+++ resolved
@@ -3721,13 +3721,8 @@
            hash). */
         std::optional<ContentAddress> ca;
 
-<<<<<<< HEAD
         if (! std::holds_alternative<DerivationOutputInputAddressed>(i.second.first.output)) {
-            DerivationOutputFloating outputHash;
-=======
-        if (! std::holds_alternative<DerivationOutputInputAddressed>(i.second.output)) {
             DerivationOutputCAFloating outputHash;
->>>>>>> b3e73547
             std::visit(overloaded {
                 [&](DerivationOutputInputAddressed doi) {
                     assert(false); // Enclosing `if` handles this case in other branch
@@ -3763,11 +3758,7 @@
             // true if either floating CA, or incorrect fixed hash.
             bool needsMove = true;
 
-<<<<<<< HEAD
-            if (auto p = std::get_if<DerivationOutputFixed>(& i.second.first.output)) {
-=======
-            if (auto p = std::get_if<DerivationOutputCAFixed>(& i.second.output)) {
->>>>>>> b3e73547
+            if (auto p = std::get_if<DerivationOutputCAFixed>(& i.second.first.output)) {
               Hash & h = p->hash.hash;
               if (h != h2) {
 
