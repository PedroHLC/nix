#include "args.hh"
#include "content-address.hh"
#include "split.hh"

namespace nix {

std::string FixedOutputHash::printMethodAlgo() const
{
    return makeFileIngestionPrefix(method) + printHashType(hash.type);
}


<<<<<<< HEAD
std::string makeFileIngestionPrefix(FileIngestionMethod m)
=======
std::string makeFileIngestionPrefix(const FileIngestionMethod m)
>>>>>>> 8ba08959
{
    switch (m) {
    case FileIngestionMethod::Flat:
        return "";
    case FileIngestionMethod::Recursive:
        return "r:";
    }
    assert(false);
<<<<<<< HEAD
}

std::string makeContentAddressingPrefix(ContentAddressMethod m) {
    return std::visit(overloaded {
        [](TextHashMethod) -> std::string { return "text:"; },
        [](FileIngestionMethod m2) {
             /* Not prefixed for back compat with things that couldn't produce text before. */
            return makeFileIngestionPrefix(m2);
        },
    }, m);
}

ContentAddressMethod parseContentAddressingPrefix(std::string_view & m)
{
    ContentAddressMethod method = FileIngestionMethod::Flat;
    if (splitPrefix(m, "r:"))
        method = FileIngestionMethod::Recursive;
    else if (splitPrefix(m, "text:"))
        method = TextHashMethod {};
    return method;
=======
>>>>>>> 8ba08959
}


std::string makeFixedOutputCA(FileIngestionMethod method, const Hash & hash)
{
    return "fixed:"
        + makeFileIngestionPrefix(method)
        + hash.to_string(Base32, true);
}

std::string renderContentAddress(ContentAddress ca)
{
    return std::visit(overloaded {
        [](TextHash & th) {
            return "text:"
                + th.hash.to_string(Base32, true);
        },
        [](FixedOutputHash & fsh) {
            return "fixed:"
                + makeFileIngestionPrefix(fsh.method)
                + fsh.hash.to_string(Base32, true);
        }
    }, ca);
}

std::string renderContentAddressMethodAndHash(ContentAddressMethod cam, HashType ht)
{
    return std::visit(overloaded {
        [&](TextHashMethod & th) {
            return std::string{"text:"} + printHashType(ht);
        },
        [&](FileIngestionMethod & fim) {
            return "fixed:" + makeFileIngestionPrefix(fim) + printHashType(ht);
        }
    }, cam);
}

/*
  Parses content address strings up to the hash.
 */
static std::pair<ContentAddressMethod, HashType> parseContentAddressMethodPrefix(std::string_view & rest)
{
    std::string_view wholeInput { rest };

    std::string_view prefix;
    {
        auto optPrefix = splitPrefixTo(rest, ':');
        if (!optPrefix)
            throw UsageError("not a content address because it is not in the form '<prefix>:<rest>': %s", wholeInput);
        prefix = *optPrefix;
    }

    auto parseHashType_ = [&](){
        auto hashTypeRaw = splitPrefixTo(rest, ':');
        if (!hashTypeRaw)
            throw UsageError("content address hash must be in form '<algo>:<hash>', but found: %s", wholeInput);
        HashType hashType = parseHashType(*hashTypeRaw);
        return std::move(hashType);
    };

    // Switch on prefix
    if (prefix == "text") {
        // No parsing of the ingestion method, "text" only support flat.
        HashType hashType = parseHashType_();
        return {
            TextHashMethod {},
            std::move(hashType),
        };
    } else if (prefix == "fixed") {
        // Parse method
        auto method = FileIngestionMethod::Flat;
        if (splitPrefix(rest, "r:"))
            method = FileIngestionMethod::Recursive;
        HashType hashType = parseHashType_();
        return {
            std::move(method),
            std::move(hashType),
        };
    } else
        throw UsageError("content address prefix '%s' is unrecognized. Recogonized prefixes are 'text' or 'fixed'", prefix);
}

ContentAddress parseContentAddress(std::string_view rawCa) {
    auto rest = rawCa;

    auto [caMethod, hashType_] = parseContentAddressMethodPrefix(rest);
    auto hashType = hashType_; // work around clang bug

    return std::visit(overloaded {
        [&](TextHashMethod &) {
            return ContentAddress(TextHash {
                .hash = Hash::parseNonSRIUnprefixed(rest, hashType)
            });
        },
        [&](FileIngestionMethod & fim) {
            return ContentAddress(FixedOutputHash {
                .method = fim,
                .hash = Hash::parseNonSRIUnprefixed(rest, hashType),
            });
        },
    }, caMethod);
}

std::pair<ContentAddressMethod, HashType> parseContentAddressMethod(std::string_view caMethod)
{
    std::string asPrefix = std::string{caMethod} + ":";
    // parseContentAddressMethodPrefix takes its argument by reference
    std::string_view asPrefixView = asPrefix;
    return parseContentAddressMethodPrefix(asPrefixView);
}

std::optional<ContentAddress> parseContentAddressOpt(std::string_view rawCaOpt)
{
    return rawCaOpt == "" ? std::optional<ContentAddress>() : parseContentAddress(rawCaOpt);
};

std::string renderContentAddress(std::optional<ContentAddress> ca)
{
    return ca ? renderContentAddress(*ca) : "";
}

ContentAddressWithReferences contentAddressFromMethodHashAndRefs(
    ContentAddressMethod method, Hash && hash, PathReferences<StorePath> && refs)
{
    return std::visit(overloaded {
        [&](TextHashMethod _) -> ContentAddressWithReferences {
            if (refs.hasSelfReference)
                throw UsageError("Cannot have a self reference with text hashing scheme");
            return TextInfo {
                { .hash = std::move(hash) },
                std::move(refs.references),
            };
        },
        [&](FileIngestionMethod m2) -> ContentAddressWithReferences {
            return FixedOutputInfo {
                {
                    .method = m2,
                    .hash = std::move(hash),
                },
                std::move(refs),
            };
        },
    }, method);
}

ContentAddressMethod getContentAddressMethod(const ContentAddressWithReferences & ca)
{
    return std::visit(overloaded {
        [](const TextInfo & th) -> ContentAddressMethod {
            return TextHashMethod {};
        },
        [](const FixedOutputInfo & fsh) -> ContentAddressMethod {
            return fsh.method;
        },
    }, ca);
}

Hash getContentAddressHash(const ContentAddress & ca)
{
    return std::visit(overloaded {
        [](const TextHash & th) {
            return th.hash;
        },
        [](const FixedOutputHash & fsh) {
            return fsh.hash;
        },
    }, ca);
}

ContentAddressWithReferences caWithoutRefs(const ContentAddress & ca) {
    return std::visit(overloaded {
        [&](const TextHash & h) -> ContentAddressWithReferences {
            return TextInfo { h, {}};
        },
        [&](const FixedOutputHash & h) -> ContentAddressWithReferences {
            return FixedOutputInfo { h, {}};
        },
<<<<<<< HEAD
    }, ca);
}

Hash getContentAddressHash(const ContentAddressWithReferences & ca)
{
    return std::visit(overloaded {
        [](const TextInfo & th) {
            return th.hash;
        },
        [](const FixedOutputInfo & fsh) {
            return fsh.hash;
        },
=======
>>>>>>> 8ba08959
    }, ca);
}

std::string printMethodAlgo(const ContentAddressWithReferences & ca) {
    return makeContentAddressingPrefix(getContentAddressMethod(ca))
        + printHashType(getContentAddressHash(ca).type);
}

}<|MERGE_RESOLUTION|>--- conflicted
+++ resolved
@@ -10,11 +10,7 @@
 }
 
 
-<<<<<<< HEAD
 std::string makeFileIngestionPrefix(FileIngestionMethod m)
-=======
-std::string makeFileIngestionPrefix(const FileIngestionMethod m)
->>>>>>> 8ba08959
 {
     switch (m) {
     case FileIngestionMethod::Flat:
@@ -23,7 +19,6 @@
         return "r:";
     }
     assert(false);
-<<<<<<< HEAD
 }
 
 std::string makeContentAddressingPrefix(ContentAddressMethod m) {
@@ -44,8 +39,6 @@
     else if (splitPrefix(m, "text:"))
         method = TextHashMethod {};
     return method;
-=======
->>>>>>> 8ba08959
 }
 
 
@@ -223,7 +216,6 @@
         [&](const FixedOutputHash & h) -> ContentAddressWithReferences {
             return FixedOutputInfo { h, {}};
         },
-<<<<<<< HEAD
     }, ca);
 }
 
@@ -236,8 +228,6 @@
         [](const FixedOutputInfo & fsh) {
             return fsh.hash;
         },
-=======
->>>>>>> 8ba08959
     }, ca);
 }
 
