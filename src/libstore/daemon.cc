--- conflicted
+++ resolved
@@ -247,7 +247,7 @@
 {
     to << (info->deriver ? store->printStorePath(*info->deriver) : "")
        << info->narHash.to_string(Base16, false);
-    writeStorePaths(*store, to, info->references);
+    WorkerProto<StorePathSet>::write(*store, to, info->references);
     to << info->registrationTime << info->narSize;
     if (GET_PROTOCOL_MINOR(clientVersion) >= 16) {
         to << info->ultimate
@@ -369,7 +369,7 @@
         if (GET_PROTOCOL_MINOR(clientVersion) >= 25) {
             auto name = readString(from);
             auto camStr = readString(from);
-            auto refs = readStorePaths<StorePathSet>(*store, from);
+            auto refs = WorkerProto<StorePathSet>::read(*store, from);
             bool repairBool;
             from >> repairBool;
             auto repair = RepairFlag{repairBool};
@@ -727,19 +727,7 @@
         if (info) {
             if (GET_PROTOCOL_MINOR(clientVersion) >= 17)
                 to << 1;
-<<<<<<< HEAD
-            to << (info->deriver ? store->printStorePath(*info->deriver) : "")
-               << info->narHash.to_string(Base16, false);
-            WorkerProto<StorePathSet>::write(*store, to, info->references);
-            to << info->registrationTime << info->narSize;
-            if (GET_PROTOCOL_MINOR(clientVersion) >= 16) {
-                to << info->ultimate
-                   << info->sigs
-                   << renderContentAddress(info->ca);
-            }
-=======
             writeValidPathInfo(store, clientVersion, to, info);
->>>>>>> 980edd1f
         } else {
             assert(GET_PROTOCOL_MINOR(clientVersion) >= 17);
             to << 0;
