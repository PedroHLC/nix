--- conflicted
+++ resolved
@@ -249,26 +249,6 @@
     }
 };
 
-<<<<<<< HEAD
-static void writeValidPathInfo(
-    ref<Store> store,
-    unsigned int clientVersion,
-    Sink & to,
-    std::shared_ptr<const ValidPathInfo> info)
-{
-    to << (info->deriver ? store->printStorePath(*info->deriver) : "")
-       << info->narHash.to_string(Base16, false);
-    worker_proto::write(*store, to, info->referencesPossiblyToSelf());
-    to << info->registrationTime << info->narSize;
-    if (GET_PROTOCOL_MINOR(clientVersion) >= 16) {
-        to << info->ultimate
-           << info->sigs
-           << renderContentAddress(info->ca);
-    }
-}
-
-=======
->>>>>>> 6a8d6246
 static std::vector<DerivedPath> readDerivedPaths(Store & store, unsigned int clientVersion, Source & from)
 {
     std::vector<DerivedPath> reqs;
