#include "daemon.hh"
#include "monitor-fd.hh"
#include "worker-protocol.hh"
#include "store-api.hh"
#include "finally.hh"
#include "affinity.hh"
#include "archive.hh"
#include "derivations.hh"
#include "args.hh"

namespace nix::daemon {

Sink & operator << (Sink & sink, const Logger::Fields & fields)
{
    sink << fields.size();
    for (auto & f : fields) {
        sink << f.type;
        if (f.type == Logger::Field::tInt)
            sink << f.i;
        else if (f.type == Logger::Field::tString)
            sink << f.s;
        else abort();
    }
    return sink;
}

/* Logger that forwards log messages to the client, *if* we're in a
   state where the protocol allows it (i.e., when canSendStderr is
   true). */
struct TunnelLogger : public Logger
{
    FdSink & to;

    struct State
    {
        bool canSendStderr = false;
        std::vector<std::string> pendingMsgs;
    };

    Sync<State> state_;

    unsigned int clientVersion;

    TunnelLogger(FdSink & to, unsigned int clientVersion)
        : to(to), clientVersion(clientVersion) { }

    void enqueueMsg(const std::string & s)
    {
        auto state(state_.lock());

        if (state->canSendStderr) {
            assert(state->pendingMsgs.empty());
            try {
                to(s);
                to.flush();
            } catch (...) {
                /* Write failed; that means that the other side is
                   gone. */
                state->canSendStderr = false;
                throw;
            }
        } else
            state->pendingMsgs.push_back(s);
    }

    void log(Verbosity lvl, const FormatOrString & fs) override
    {
        if (lvl > verbosity) return;

        StringSink buf;
        buf << STDERR_NEXT << (fs.s + "\n");
        enqueueMsg(*buf.s);
    }

    void logEI(const ErrorInfo & ei) override
    {
        if (ei.level > verbosity) return;

        std::stringstream oss;
        showErrorInfo(oss, ei, false);

        StringSink buf;
        buf << STDERR_NEXT << oss.str();
        enqueueMsg(*buf.s);
    }

    /* startWork() means that we're starting an operation for which we
       want to send out stderr to the client. */
    void startWork()
    {
        auto state(state_.lock());
        state->canSendStderr = true;

        for (auto & msg : state->pendingMsgs)
            to(msg);

        state->pendingMsgs.clear();

        to.flush();
    }

    /* stopWork() means that we're done; stop sending stderr to the
       client. */
    void stopWork(bool success = true, const string & msg = "", unsigned int status = 0)
    {
        auto state(state_.lock());

        state->canSendStderr = false;

        if (success)
            to << STDERR_LAST;
        else {
            to << STDERR_ERROR << msg;
            if (status != 0) to << status;
        }
    }

    void startActivity(ActivityId act, Verbosity lvl, ActivityType type,
        const std::string & s, const Fields & fields, ActivityId parent) override
    {
        if (GET_PROTOCOL_MINOR(clientVersion) < 20) {
            if (!s.empty())
                log(lvl, s + "...");
            return;
        }

        StringSink buf;
        buf << STDERR_START_ACTIVITY << act << lvl << type << s << fields << parent;
        enqueueMsg(*buf.s);
    }

    void stopActivity(ActivityId act) override
    {
        if (GET_PROTOCOL_MINOR(clientVersion) < 20) return;
        StringSink buf;
        buf << STDERR_STOP_ACTIVITY << act;
        enqueueMsg(*buf.s);
    }

    void result(ActivityId act, ResultType type, const Fields & fields) override
    {
        if (GET_PROTOCOL_MINOR(clientVersion) < 20) return;
        StringSink buf;
        buf << STDERR_RESULT << act << type << fields;
        enqueueMsg(*buf.s);
    }
};

struct TunnelSink : Sink
{
    Sink & to;
    TunnelSink(Sink & to) : to(to) { }
    virtual void operator () (const unsigned char * data, size_t len)
    {
        to << STDERR_WRITE;
        writeString(data, len, to);
    }
};

struct TunnelSource : BufferedSource
{
    Source & from;
    BufferedSink & to;
    TunnelSource(Source & from, BufferedSink & to) : from(from), to(to) { }
    size_t readUnbuffered(unsigned char * data, size_t len) override
    {
        to << STDERR_READ << len;
        to.flush();
        size_t n = readString(data, len, from);
        if (n == 0) throw EndOfFile("unexpected end-of-file");
        return n;
    }
};

struct ClientSettings
{
    bool keepFailed;
    bool keepGoing;
    bool tryFallback;
    Verbosity verbosity;
    unsigned int maxBuildJobs;
    time_t maxSilentTime;
    bool verboseBuild;
    unsigned int buildCores;
    bool useSubstitutes;
    StringMap overrides;

    void apply(TrustedFlag trusted)
    {
        settings.keepFailed = keepFailed;
        settings.keepGoing = keepGoing;
        settings.tryFallback = tryFallback;
        nix::verbosity = verbosity;
        settings.maxBuildJobs.assign(maxBuildJobs);
        settings.maxSilentTime = maxSilentTime;
        settings.verboseBuild = verboseBuild;
        settings.buildCores = buildCores;
        settings.useSubstitutes = useSubstitutes;

        for (auto & i : overrides) {
            auto & name(i.first);
            auto & value(i.second);

            auto setSubstituters = [&](Setting<Strings> & res) {
                if (name != res.name && res.aliases.count(name) == 0)
                    return false;
                StringSet trusted = settings.trustedSubstituters;
                for (auto & s : settings.substituters.get())
                    trusted.insert(s);
                Strings subs;
                auto ss = tokenizeString<Strings>(value);
                for (auto & s : ss)
                    if (trusted.count(s))
                        subs.push_back(s);
                    else
                        warn("ignoring untrusted substituter '%s'", s);
                res = subs;
                return true;
            };

            try {
                if (name == "ssh-auth-sock") // obsolete
                    ;
                else if (trusted
                    || name == settings.buildTimeout.name
                    || name == "connect-timeout"
                    || (name == "builders" && value == ""))
                    settings.set(name, value);
                else if (setSubstituters(settings.substituters))
                    ;
                else if (setSubstituters(settings.extraSubstituters))
                    ;
                else
                    debug("ignoring the client-specified setting '%s', because it is a restricted setting and you are not a trusted user", name);
            } catch (UsageError & e) {
                warn(e.what());
            }
        }
    }
};

static void writeValidPathInfo(
    ref<Store> store,
    unsigned int clientVersion,
    Sink & to,
    std::shared_ptr<const ValidPathInfo> info)
{
    to << (info->deriver ? store->printStorePath(*info->deriver) : "")
       << info->narHash.to_string(Base16, false);
<<<<<<< HEAD
    writeStorePaths(*store, to, info->referencesPossiblyToSelf());
=======
    worker_proto::write(*store, to, info->references);
>>>>>>> 88a667e4
    to << info->registrationTime << info->narSize;
    if (GET_PROTOCOL_MINOR(clientVersion) >= 16) {
        to << info->ultimate
           << info->sigs
           << renderContentAddress(info->ca);
    }
}

static void performOp(TunnelLogger * logger, ref<Store> store,
    TrustedFlag trusted, RecursiveFlag recursive, unsigned int clientVersion,
    Source & from, BufferedSink & to, unsigned int op)
{
    switch (op) {

    case wopIsValidPath: {
        auto path = store->parseStorePath(readString(from));
        logger->startWork();
        bool result = store->isValidPath(path);
        logger->stopWork();
        to << result;
        break;
    }

    case wopQueryValidPaths: {
        auto paths = worker_proto::read(*store, from, Phantom<StorePathSet> {});
        logger->startWork();
        auto res = store->queryValidPaths(paths);
        logger->stopWork();
        worker_proto::write(*store, to, res);
        break;
    }

    case wopHasSubstitutes: {
        auto path = store->parseStorePath(readString(from));
        logger->startWork();
        StorePathSet paths; // FIXME
        paths.insert(path);
        auto res = store->querySubstitutablePaths(paths);
        logger->stopWork();
        to << (res.count(path) != 0);
        break;
    }

    case wopQuerySubstitutablePaths: {
        auto paths = worker_proto::read(*store, from, Phantom<StorePathSet> {});
        logger->startWork();
        auto res = store->querySubstitutablePaths(paths);
        logger->stopWork();
        worker_proto::write(*store, to, res);
        break;
    }

    case wopQueryPathHash: {
        auto path = store->parseStorePath(readString(from));
        logger->startWork();
        auto hash = store->queryPathInfo(path)->narHash;
        logger->stopWork();
        to << hash.to_string(Base16, false);
        break;
    }

    case wopQueryReferences:
    case wopQueryReferrers:
    case wopQueryValidDerivers:
    case wopQueryDerivationOutputs: {
        auto path = store->parseStorePath(readString(from));
        logger->startWork();
        StorePathSet paths;
        if (op == wopQueryReferences)
            for (auto & i : store->queryPathInfo(path)->referencesPossiblyToSelf())
                paths.insert(i);
        else if (op == wopQueryReferrers)
            store->queryReferrers(path, paths);
        else if (op == wopQueryValidDerivers)
            paths = store->queryValidDerivers(path);
        else paths = store->queryDerivationOutputs(path);
        logger->stopWork();
        worker_proto::write(*store, to, paths);
        break;
    }

    case wopQueryDerivationOutputNames: {
        auto path = store->parseStorePath(readString(from));
        logger->startWork();
        auto names = store->readDerivation(path).outputNames();
        logger->stopWork();
        to << names;
        break;
    }

    case wopQueryDerivationOutputMap: {
        auto path = store->parseStorePath(readString(from));
        logger->startWork();
        auto outputs = store->queryPartialDerivationOutputMap(path);
        logger->stopWork();
        worker_proto::write(*store, to, outputs);
        break;
    }

    case wopQueryDeriver: {
        auto path = store->parseStorePath(readString(from));
        logger->startWork();
        auto info = store->queryPathInfo(path);
        logger->stopWork();
        to << (info->deriver ? store->printStorePath(*info->deriver) : "");
        break;
    }

    case wopQueryPathFromHashPart: {
        auto hashPart = readString(from);
        logger->startWork();
        auto path = store->queryPathFromHashPart(hashPart);
        logger->stopWork();
        to << (path ? store->printStorePath(*path) : "");
        break;
    }

    case wopAddToStore: {
        if (GET_PROTOCOL_MINOR(clientVersion) >= 25) {
            auto name = readString(from);
            auto camStr = readString(from);
            auto refs = worker_proto::read(*store, from, Phantom<StorePathSet> {});
            bool repairBool;
            from >> repairBool;
            auto repair = RepairFlag{repairBool};

            logger->startWork();
            auto pathInfo = [&]() {
                // NB: FramedSource must be out of scope before logger->stopWork();
                ContentAddressMethod contentAddressMethod = parseContentAddressMethod(camStr);
                FramedSource source(from);
                // TODO this is essentially RemoteStore::addCAToStore. Move it up to Store.
                return std::visit(overloaded {
                    [&](TextHashMethod &_) {
                        // We could stream this by changing Store
                        std::string contents = source.drain();
                        auto path = store->addTextToStore(name, contents, refs, repair);
                        return store->queryPathInfo(path);
                    },
                    [&](FixedOutputHashMethod &fohm) {
                        if (!refs.empty())
                            throw UnimplementedError("cannot yet have refs with flat or nar-hashed data");
                        auto path = store->addToStoreFromDump(source, name, fohm.fileIngestionMethod, fohm.hashType, repair);
                        return store->queryPathInfo(path);
                    },
                }, contentAddressMethod);
            }();
            logger->stopWork();

            to << store->printStorePath(pathInfo->path);
            writeValidPathInfo(store, clientVersion, to, pathInfo);

        } else {
            HashType hashAlgo;
            std::string baseName;
            FileIngestionMethod method;
            {
                bool fixed;
                uint8_t recursive;
                std::string hashAlgoRaw;
                from >> baseName >> fixed /* obsolete */ >> recursive >> hashAlgoRaw;
                if (recursive > (uint8_t) FileIngestionMethod::Recursive)
                    throw Error("unsupported FileIngestionMethod with value of %i; you may need to upgrade nix-daemon", recursive);
                method = FileIngestionMethod { recursive };
                /* Compatibility hack. */
                if (!fixed) {
                    hashAlgoRaw = "sha256";
                    method = FileIngestionMethod::Recursive;
                }
                hashAlgo = parseHashType(hashAlgoRaw);
            }

            StringSink saved;
            TeeSource savedNARSource(from, saved);
            RetrieveRegularNARSink savedRegular { saved };

            if (method == FileIngestionMethod::Recursive) {
                /* Get the entire NAR dump from the client and save it to
                  a string so that we can pass it to
                  addToStoreFromDump(). */
                ParseSink sink; /* null sink; just parse the NAR */
                parseDump(sink, savedNARSource);
            } else
                parseDump(savedRegular, from);

            logger->startWork();
            if (!savedRegular.regular) throw Error("regular file expected");

            // FIXME: try to stream directly from `from`.
            StringSource dumpSource { *saved.s };
            auto path = store->addToStoreFromDump(dumpSource, baseName, method, hashAlgo);
            logger->stopWork();

            to << store->printStorePath(path);
        }
        break;
    }

    case wopAddTextToStore: {
        string suffix = readString(from);
        string s = readString(from);
        auto refs = worker_proto::read(*store, from, Phantom<StorePathSet> {});
        logger->startWork();
        auto path = store->addTextToStore(suffix, s, refs, NoRepair);
        logger->stopWork();
        to << store->printStorePath(path);
        break;
    }

    case wopExportPath: {
        auto path = store->parseStorePath(readString(from));
        readInt(from); // obsolete
        logger->startWork();
        TunnelSink sink(to);
        store->exportPath(path, sink);
        logger->stopWork();
        to << 1;
        break;
    }

    case wopImportPaths: {
        logger->startWork();
        TunnelSource source(from, to);
        auto paths = store->importPaths(source,
            trusted ? NoCheckSigs : CheckSigs);
        logger->stopWork();
        Strings paths2;
        for (auto & i : paths) paths2.push_back(store->printStorePath(i));
        to << paths2;
        break;
    }

    case wopBuildPaths: {
        std::vector<StorePathWithOutputs> drvs;
        for (auto & s : readStrings<Strings>(from))
            drvs.push_back(store->parsePathWithOutputs(s));
        BuildMode mode = bmNormal;
        if (GET_PROTOCOL_MINOR(clientVersion) >= 15) {
            mode = (BuildMode) readInt(from);

            /* Repairing is not atomic, so disallowed for "untrusted"
               clients.  */
            if (mode == bmRepair && !trusted)
                throw Error("repairing is not allowed because you are not in 'trusted-users'");
        }
        logger->startWork();
        store->buildPaths(drvs, mode);
        logger->stopWork();
        to << 1;
        break;
    }

    case wopBuildDerivation: {
        auto drvPath = store->parseStorePath(readString(from));
        BasicDerivation drv;
        readDerivation(from, *store, drv, Derivation::nameFromPath(drvPath));
        BuildMode buildMode = (BuildMode) readInt(from);
        logger->startWork();

        /* Content-addressed derivations are trustless because their output paths
           are verified by their content alone, so any derivation is free to
           try to produce such a path.

           Input-addressed derivation output paths, however, are calculated
           from the derivation closure that produced them---even knowing the
           root derivation is not enough. That the output data actually came
           from those derivations is fundamentally unverifiable, but the daemon
           trusts itself on that matter. The question instead is whether the
           submitted plan has rights to the output paths it wants to fill, and
           at least the derivation closure proves that.

           It would have been nice if input-address algorithm merely depended
           on the build time closure, rather than depending on the derivation
           closure. That would mean input-addressed paths used at build time
           would just be trusted and not need their own evidence. This is in
           fact fine as the same guarantees would hold *inductively*: either
           the remote builder has those paths and already trusts them, or it
           needs to build them too and thus their evidence must be provided in
           turn.  The advantage of this variant algorithm is that the evidence
           for input-addressed paths which the remote builder already has
           doesn't need to be sent again.

           That said, now that we have floating CA derivations, it is better
           that people just migrate to those which also solve this problem, and
           others. It's the same migration difficulty with strictly more
           benefit.

           Lastly, do note that when we parse fixed-output content-addressed
           derivations, we throw out the precomputed output paths and just
           store the hashes, so there aren't two competing sources of truth an
           attacker could exploit. */
        if (drv.type() == DerivationType::InputAddressed && !trusted)
            throw Error("you are not privileged to build input-addressed derivations");

        /* Make sure that the non-input-addressed derivations that got this far
           are in fact content-addressed if we don't trust them. */
        assert(derivationIsCA(drv.type()) || trusted);

        /* Recompute the derivation path when we cannot trust the original. */
        if (!trusted) {
            /* Recomputing the derivation path for input-address derivations
               makes it harder to audit them after the fact, since we need the
               original not-necessarily-resolved derivation to verify the drv
               derivation as adequate claim to the input-addressed output
               paths. */
            assert(derivationIsCA(drv.type()));

            Derivation drv2;
            static_cast<BasicDerivation &>(drv2) = drv;
            drvPath = writeDerivation(*store, Derivation { drv2 });
        }

        auto res = store->buildDerivation(drvPath, drv, buildMode);
        logger->stopWork();
        to << res.status << res.errorMsg;
        break;
    }

    case wopEnsurePath: {
        auto path = store->parseStorePath(readString(from));
        logger->startWork();
        store->ensurePath(path);
        logger->stopWork();
        to << 1;
        break;
    }

    case wopAddTempRoot: {
        auto path = store->parseStorePath(readString(from));
        logger->startWork();
        store->addTempRoot(path);
        logger->stopWork();
        to << 1;
        break;
    }

    case wopAddIndirectRoot: {
        Path path = absPath(readString(from));
        logger->startWork();
        store->addIndirectRoot(path);
        logger->stopWork();
        to << 1;
        break;
    }

    case wopSyncWithGC: {
        logger->startWork();
        store->syncWithGC();
        logger->stopWork();
        to << 1;
        break;
    }

    case wopFindRoots: {
        logger->startWork();
        Roots roots = store->findRoots(!trusted);
        logger->stopWork();

        size_t size = 0;
        for (auto & i : roots)
            size += i.second.size();

        to << size;

        for (auto & [target, links] : roots)
            for (auto & link : links)
                to << link << store->printStorePath(target);

        break;
    }

    case wopCollectGarbage: {
        GCOptions options;
        options.action = (GCOptions::GCAction) readInt(from);
        options.pathsToDelete = worker_proto::read(*store, from, Phantom<StorePathSet> {});
        from >> options.ignoreLiveness >> options.maxFreed;
        // obsolete fields
        readInt(from);
        readInt(from);
        readInt(from);

        GCResults results;

        logger->startWork();
        if (options.ignoreLiveness)
            throw Error("you are not allowed to ignore liveness");
        store->collectGarbage(options, results);
        logger->stopWork();

        to << results.paths << results.bytesFreed << 0 /* obsolete */;

        break;
    }

    case wopSetOptions: {

        ClientSettings clientSettings;

        clientSettings.keepFailed = readInt(from);
        clientSettings.keepGoing = readInt(from);
        clientSettings.tryFallback = readInt(from);
        clientSettings.verbosity = (Verbosity) readInt(from);
        clientSettings.maxBuildJobs = readInt(from);
        clientSettings.maxSilentTime = readInt(from);
        readInt(from); // obsolete useBuildHook
        clientSettings.verboseBuild = lvlError == (Verbosity) readInt(from);
        readInt(from); // obsolete logType
        readInt(from); // obsolete printBuildTrace
        clientSettings.buildCores = readInt(from);
        clientSettings.useSubstitutes = readInt(from);

        if (GET_PROTOCOL_MINOR(clientVersion) >= 12) {
            unsigned int n = readInt(from);
            for (unsigned int i = 0; i < n; i++) {
                string name = readString(from);
                string value = readString(from);
                clientSettings.overrides.emplace(name, value);
            }
        }

        logger->startWork();

        // FIXME: use some setting in recursive mode. Will need to use
        // non-global variables.
        if (!recursive)
            clientSettings.apply(trusted);

        logger->stopWork();
        break;
    }

    case wopQuerySubstitutablePathInfo: {
        auto path = store->parseStorePath(readString(from));
        logger->startWork();
        SubstitutablePathInfos infos;
        store->querySubstitutablePathInfos({{path, std::nullopt}}, infos);
        logger->stopWork();
        auto i = infos.find(path);
        if (i == infos.end())
            to << 0;
        else {
            to << 1
               << (i->second.deriver ? store->printStorePath(*i->second.deriver) : "");
<<<<<<< HEAD
            writeStorePaths(*store, to, i->second.referencesPossiblyToSelf(path));
=======
            worker_proto::write(*store, to, i->second.references);
>>>>>>> 88a667e4
            to << i->second.downloadSize
               << i->second.narSize;
        }
        break;
    }

    case wopQuerySubstitutablePathInfos: {
        SubstitutablePathInfos infos;
        StorePathCAMap pathsMap = {};
        if (GET_PROTOCOL_MINOR(clientVersion) < 22) {
            auto paths = worker_proto::read(*store, from, Phantom<StorePathSet> {});
            for (auto & path : paths)
                pathsMap.emplace(path, std::nullopt);
        } else
            pathsMap = worker_proto::read(*store, from, Phantom<StorePathCAMap> {});
        logger->startWork();
        store->querySubstitutablePathInfos(pathsMap, infos);
        logger->stopWork();
        to << infos.size();
        for (auto & i : infos) {
            to << store->printStorePath(i.first)
               << (i.second.deriver ? store->printStorePath(*i.second.deriver) : "");
<<<<<<< HEAD
            writeStorePaths(*store, to, i.second.referencesPossiblyToSelf(i.first));
=======
            worker_proto::write(*store, to, i.second.references);
>>>>>>> 88a667e4
            to << i.second.downloadSize << i.second.narSize;
        }
        break;
    }

    case wopQueryAllValidPaths: {
        logger->startWork();
        auto paths = store->queryAllValidPaths();
        logger->stopWork();
        worker_proto::write(*store, to, paths);
        break;
    }

    case wopQueryPathInfo: {
        auto path = store->parseStorePath(readString(from));
        std::shared_ptr<const ValidPathInfo> info;
        logger->startWork();
        try {
            info = store->queryPathInfo(path);
        } catch (InvalidPath &) {
            if (GET_PROTOCOL_MINOR(clientVersion) < 17) throw;
        }
        logger->stopWork();
        if (info) {
            if (GET_PROTOCOL_MINOR(clientVersion) >= 17)
                to << 1;
            writeValidPathInfo(store, clientVersion, to, info);
        } else {
            assert(GET_PROTOCOL_MINOR(clientVersion) >= 17);
            to << 0;
        }
        break;
    }

    case wopOptimiseStore:
        logger->startWork();
        store->optimiseStore();
        logger->stopWork();
        to << 1;
        break;

    case wopVerifyStore: {
        bool checkContents, repair;
        from >> checkContents >> repair;
        logger->startWork();
        if (repair && !trusted)
            throw Error("you are not privileged to repair paths");
        bool errors = store->verifyStore(checkContents, (RepairFlag) repair);
        logger->stopWork();
        to << errors;
        break;
    }

    case wopAddSignatures: {
        auto path = store->parseStorePath(readString(from));
        StringSet sigs = readStrings<StringSet>(from);
        logger->startWork();
        if (!trusted)
            throw Error("you are not privileged to add signatures");
        store->addSignatures(path, sigs);
        logger->stopWork();
        to << 1;
        break;
    }

    case wopNarFromPath: {
        auto path = store->parseStorePath(readString(from));
        logger->startWork();
        logger->stopWork();
        dumpPath(store->toRealPath(path), to);
        break;
    }

    case wopAddToStoreNar: {
        bool repair, dontCheckSigs;
        auto path = store->parseStorePath(readString(from));
        auto deriver = readString(from);
        auto narHash = Hash::parseAny(readString(from), htSHA256);
        ValidPathInfo info { path, narHash };
        if (deriver != "")
            info.deriver = store->parseStorePath(deriver);
<<<<<<< HEAD
        info.setReferencesPossiblyToSelf(readStorePaths<StorePathSet>(*store, from));
=======
        info.references = worker_proto::read(*store, from, Phantom<StorePathSet> {});
>>>>>>> 88a667e4
        from >> info.registrationTime >> info.narSize >> info.ultimate;
        info.sigs = readStrings<StringSet>(from);
        info.ca = parseContentAddressOpt(readString(from));
        from >> repair >> dontCheckSigs;
        if (!trusted && dontCheckSigs)
            dontCheckSigs = false;
        if (!trusted)
            info.ultimate = false;

        if (GET_PROTOCOL_MINOR(clientVersion) >= 23) {
            logger->startWork();
            {
                FramedSource source(from);
                store->addToStore(info, source, (RepairFlag) repair,
                    dontCheckSigs ? NoCheckSigs : CheckSigs);
            }
            logger->stopWork();
        }

        else {
            std::unique_ptr<Source> source;
            if (GET_PROTOCOL_MINOR(clientVersion) >= 21)
                source = std::make_unique<TunnelSource>(from, to);
            else {
                StringSink saved;
                TeeSource tee { from, saved };
                ParseSink ether;
                parseDump(ether, tee);
                source = std::make_unique<StringSource>(std::move(*saved.s));
            }

            logger->startWork();

            // FIXME: race if addToStore doesn't read source?
            store->addToStore(info, *source, (RepairFlag) repair,
                dontCheckSigs ? NoCheckSigs : CheckSigs);

            logger->stopWork();
        }

        break;
    }

    case wopQueryMissing: {
        std::vector<StorePathWithOutputs> targets;
        for (auto & s : readStrings<Strings>(from))
            targets.push_back(store->parsePathWithOutputs(s));
        logger->startWork();
        StorePathSet willBuild, willSubstitute, unknown;
        uint64_t downloadSize, narSize;
        store->queryMissing(targets, willBuild, willSubstitute, unknown, downloadSize, narSize);
        logger->stopWork();
        worker_proto::write(*store, to, willBuild);
        worker_proto::write(*store, to, willSubstitute);
        worker_proto::write(*store, to, unknown);
        to << downloadSize << narSize;
        break;
    }

    default:
        throw Error("invalid operation %1%", op);
    }
}

void processConnection(
    ref<Store> store,
    FdSource & from,
    FdSink & to,
    TrustedFlag trusted,
    RecursiveFlag recursive,
    std::function<void(Store &)> authHook)
{
    auto monitor = !recursive ? std::make_unique<MonitorFdHup>(from.fd) : nullptr;

    /* Exchange the greeting. */
    unsigned int magic = readInt(from);
    if (magic != WORKER_MAGIC_1) throw Error("protocol mismatch");
    to << WORKER_MAGIC_2 << PROTOCOL_VERSION;
    to.flush();
    unsigned int clientVersion = readInt(from);

    if (clientVersion < 0x10a)
        throw Error("the Nix client version is too old");

    auto tunnelLogger = new TunnelLogger(to, clientVersion);
    auto prevLogger = nix::logger;
    // FIXME
    if (!recursive)
        logger = tunnelLogger;

    unsigned int opCount = 0;

    Finally finally([&]() {
        _isInterrupted = false;
        prevLogger->log(lvlDebug, fmt("%d operations", opCount));
    });

    if (GET_PROTOCOL_MINOR(clientVersion) >= 14 && readInt(from)) {
        auto affinity = readInt(from);
        setAffinityTo(affinity);
    }

    readInt(from); // obsolete reserveSpace

    /* Send startup error messages to the client. */
    tunnelLogger->startWork();

    try {

        /* If we can't accept clientVersion, then throw an error
           *here* (not above). */
        authHook(*store);

        tunnelLogger->stopWork();
        to.flush();

        /* Process client requests. */
        while (true) {
            WorkerOp op;
            try {
                op = (WorkerOp) readInt(from);
            } catch (Interrupted & e) {
                break;
            } catch (EndOfFile & e) {
                break;
            }

            opCount++;

            try {
                performOp(tunnelLogger, store, trusted, recursive, clientVersion, from, to, op);
            } catch (Error & e) {
                /* If we're not in a state where we can send replies, then
                   something went wrong processing the input of the
                   client.  This can happen especially if I/O errors occur
                   during addTextToStore() / importPath().  If that
                   happens, just send the error message and exit. */
                bool errorAllowed = tunnelLogger->state_.lock()->canSendStderr;
                tunnelLogger->stopWork(false, e.msg(), e.status);
                if (!errorAllowed) throw;
            } catch (std::bad_alloc & e) {
                tunnelLogger->stopWork(false, "Nix daemon out of memory", 1);
                throw;
            }

            to.flush();

            assert(!tunnelLogger->state_.lock()->canSendStderr);
        };

    } catch (std::exception & e) {
        tunnelLogger->stopWork(false, e.what(), 1);
        to.flush();
        return;
    }
}

}<|MERGE_RESOLUTION|>--- conflicted
+++ resolved
@@ -247,11 +247,7 @@
 {
     to << (info->deriver ? store->printStorePath(*info->deriver) : "")
        << info->narHash.to_string(Base16, false);
-<<<<<<< HEAD
-    writeStorePaths(*store, to, info->referencesPossiblyToSelf());
-=======
-    worker_proto::write(*store, to, info->references);
->>>>>>> 88a667e4
+    worker_proto::write(*store, to, info->referencesPossiblyToSelf());
     to << info->registrationTime << info->narSize;
     if (GET_PROTOCOL_MINOR(clientVersion) >= 16) {
         to << info->ultimate
@@ -695,11 +691,7 @@
         else {
             to << 1
                << (i->second.deriver ? store->printStorePath(*i->second.deriver) : "");
-<<<<<<< HEAD
-            writeStorePaths(*store, to, i->second.referencesPossiblyToSelf(path));
-=======
-            worker_proto::write(*store, to, i->second.references);
->>>>>>> 88a667e4
+            worker_proto::write(*store, to, i->second.referencesPossiblyToSelf(path));
             to << i->second.downloadSize
                << i->second.narSize;
         }
@@ -722,11 +714,7 @@
         for (auto & i : infos) {
             to << store->printStorePath(i.first)
                << (i.second.deriver ? store->printStorePath(*i.second.deriver) : "");
-<<<<<<< HEAD
-            writeStorePaths(*store, to, i.second.referencesPossiblyToSelf(i.first));
-=======
-            worker_proto::write(*store, to, i.second.references);
->>>>>>> 88a667e4
+            worker_proto::write(*store, to, i.second.referencesPossiblyToSelf(i.first));
             to << i.second.downloadSize << i.second.narSize;
         }
         break;
@@ -808,11 +796,7 @@
         ValidPathInfo info { path, narHash };
         if (deriver != "")
             info.deriver = store->parseStorePath(deriver);
-<<<<<<< HEAD
-        info.setReferencesPossiblyToSelf(readStorePaths<StorePathSet>(*store, from));
-=======
-        info.references = worker_proto::read(*store, from, Phantom<StorePathSet> {});
->>>>>>> 88a667e4
+        info.setReferencesPossiblyToSelf(worker_proto::read(*store, from, Phantom<StorePathSet> {}));
         from >> info.registrationTime >> info.narSize >> info.ultimate;
         info.sigs = readStrings<StringSet>(from);
         info.ca = parseContentAddressOpt(readString(from));
