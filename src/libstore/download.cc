--- conflicted
+++ resolved
@@ -220,7 +220,6 @@
 
     DownloadResult download(string url, const DownloadOptions & options) override
     {
-<<<<<<< HEAD
         size_t attempt = 0;
 
         while (true) {
@@ -231,6 +230,7 @@
                     res.data = data;
                 } else
                     res.cached = true;
+                res.effectiveUrl = effectiveUrl;
                 res.etag = etag;
                 return res;
             } catch (DownloadError & e) {
@@ -241,17 +241,6 @@
                 std::this_thread::sleep_for(std::chrono::milliseconds(ms));
             }
         }
-=======
-        DownloadResult res;
-        if (fetch(resolveUri(url), options)) {
-            res.cached = false;
-            res.data = data;
-        } else
-            res.cached = true;
-        res.effectiveUrl = effectiveUrl;
-        res.etag = etag;
-        return res;
->>>>>>> 59124228
     }
 };
 
