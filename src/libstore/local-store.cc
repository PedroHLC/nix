--- conflicted
+++ resolved
@@ -866,12 +866,7 @@
 
                 auto narInfo = std::dynamic_pointer_cast<const NarInfo>(
                     std::shared_ptr<const ValidPathInfo>(info));
-<<<<<<< HEAD
-                infos.insert_or_assign(path, SubstitutablePathInfo {
-=======
                 infos.insert_or_assign(path.first, SubstitutablePathInfo{
-                    info->deriver,
->>>>>>> a3f96258
                     info->references,
                     info->hasSelfReference,
                     info->deriver,
@@ -1321,13 +1316,8 @@
                 printMsg(lvlTalkative, "checking contents of '%s'", printStorePath(i));
 
                 std::unique_ptr<AbstractHashSink> hashSink;
-<<<<<<< HEAD
                 if (!info->ca || !info->hasSelfReference)
-                    hashSink = std::make_unique<HashSink>(*info->narHash.type);
-=======
-                if (!info->ca || !info->references.count(info->path))
                     hashSink = std::make_unique<HashSink>(info->narHash->type);
->>>>>>> a3f96258
                 else
                     hashSink = std::make_unique<HashModuloSink>(info->narHash->type, std::string(info->path.hashPart()));
 
