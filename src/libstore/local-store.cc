#include "local-store.hh"
#include "globals.hh"
#include "archive.hh"
#include "pathlocks.hh"
#include "worker-protocol.hh"
#include "derivations.hh"
#include "nar-info.hh"
#include "references.hh"

#include <iostream>
#include <algorithm>
#include <cstring>

#include <sys/types.h>
#include <sys/stat.h>
#include <sys/select.h>
#include <sys/time.h>
#include <unistd.h>
#include <utime.h>
#include <fcntl.h>
#include <errno.h>
#include <stdio.h>
#include <time.h>
#include <grp.h>

#if __linux__
#include <sched.h>
#include <sys/statvfs.h>
#include <sys/mount.h>
#include <sys/ioctl.h>
#include <sys/xattr.h>
#endif

#ifdef __CYGWIN__
#include <windows.h>
#endif

#include <sqlite3.h>


namespace nix {


LocalStore::LocalStore(const Params & params)
    : Store(params)
    , LocalFSStore(params)
    , realStoreDir_{this, false, rootDir != "" ? rootDir + "/nix/store" : storeDir, "real",
        "physical path to the Nix store"}
    , realStoreDir(realStoreDir_)
    , dbDir(stateDir + "/db")
    , linksDir(realStoreDir + "/.links")
    , reservedPath(dbDir + "/reserved")
    , schemaPath(dbDir + "/schema")
    , trashDir(realStoreDir + "/trash")
    , tempRootsDir(stateDir + "/temproots")
    , fnTempRoots(fmt("%s/%d", tempRootsDir, getpid()))
    , locksHeld(tokenizeString<PathSet>(getEnv("NIX_HELD_LOCKS").value_or("")))
{
    auto state(_state.lock());

    /* Create missing state directories if they don't already exist. */
    createDirs(realStoreDir);
    makeStoreWritable();
    createDirs(linksDir);
    Path profilesDir = stateDir + "/profiles";
    createDirs(profilesDir);
    createDirs(tempRootsDir);
    createDirs(dbDir);
    Path gcRootsDir = stateDir + "/gcroots";
    if (!pathExists(gcRootsDir)) {
        createDirs(gcRootsDir);
        createSymlink(profilesDir, gcRootsDir + "/profiles");
    }

    for (auto & perUserDir : {profilesDir + "/per-user", gcRootsDir + "/per-user"}) {
        createDirs(perUserDir);
        if (chmod(perUserDir.c_str(), 0755) == -1)
            throw SysError("could not set permissions on '%s' to 755", perUserDir);
    }

    createUser(getUserName(), getuid());

    /* Optionally, create directories and set permissions for a
       multi-user install. */
    if (getuid() == 0 && settings.buildUsersGroup != "") {
        mode_t perm = 01775;

        struct group * gr = getgrnam(settings.buildUsersGroup.get().c_str());
        if (!gr)
            logError({ 
                .name = "'build-users-group' not found",
                .hint = hintfmt(
                    "warning: the group '%1%' specified in 'build-users-group' does not exist",
                    settings.buildUsersGroup)
            });
        else {
            struct stat st;
            if (stat(realStoreDir.c_str(), &st))
                throw SysError("getting attributes of path '%1%'", realStoreDir);

            if (st.st_uid != 0 || st.st_gid != gr->gr_gid || (st.st_mode & ~S_IFMT) != perm) {
                if (chown(realStoreDir.c_str(), 0, gr->gr_gid) == -1)
                    throw SysError("changing ownership of path '%1%'", realStoreDir);
                if (chmod(realStoreDir.c_str(), perm) == -1)
                    throw SysError("changing permissions on path '%1%'", realStoreDir);
            }
        }
    }

    /* Ensure that the store and its parents are not symlinks. */
    if (getEnv("NIX_IGNORE_SYMLINK_STORE") != "1") {
        Path path = realStoreDir;
        struct stat st;
        while (path != "/") {
            if (lstat(path.c_str(), &st))
                throw SysError("getting status of '%1%'", path);
            if (S_ISLNK(st.st_mode))
                throw Error(
                        "the path '%1%' is a symlink; "
                        "this is not allowed for the Nix store and its parent directories",
                        path);
            path = dirOf(path);
        }
    }

    /* We can't open a SQLite database if the disk is full.  Since
       this prevents the garbage collector from running when it's most
       needed, we reserve some dummy space that we can free just
       before doing a garbage collection. */
    try {
        struct stat st;
        if (stat(reservedPath.c_str(), &st) == -1 ||
            st.st_size != settings.reservedSize)
        {
            AutoCloseFD fd = open(reservedPath.c_str(), O_WRONLY | O_CREAT | O_CLOEXEC, 0600);
            int res = -1;
#if HAVE_POSIX_FALLOCATE
            res = posix_fallocate(fd.get(), 0, settings.reservedSize);
#endif
            if (res == -1) {
                writeFull(fd.get(), string(settings.reservedSize, 'X'));
                [[gnu::unused]] auto res2 = ftruncate(fd.get(), settings.reservedSize);
            }
        }
    } catch (SysError & e) { /* don't care about errors */
    }

    /* Acquire the big fat lock in shared mode to make sure that no
       schema upgrade is in progress. */
    Path globalLockPath = dbDir + "/big-lock";
    globalLock = openLockFile(globalLockPath.c_str(), true);

    if (!lockFile(globalLock.get(), ltRead, false)) {
        printInfo("waiting for the big Nix store lock...");
        lockFile(globalLock.get(), ltRead, true);
    }

    /* Check the current database schema and if necessary do an
       upgrade.  */
    int curSchema = getSchema();
    if (curSchema > nixSchemaVersion)
        throw Error("current Nix store schema is version %1%, but I only support %2%",
             curSchema, nixSchemaVersion);

    else if (curSchema == 0) { /* new store */
        curSchema = nixSchemaVersion;
        openDB(*state, true);
        writeFile(schemaPath, (format("%1%") % nixSchemaVersion).str());
    }

    else if (curSchema < nixSchemaVersion) {
        if (curSchema < 5)
            throw Error(
                "Your Nix store has a database in Berkeley DB format,\n"
                "which is no longer supported. To convert to the new format,\n"
                "please upgrade Nix to version 0.12 first.");

        if (curSchema < 6)
            throw Error(
                "Your Nix store has a database in flat file format,\n"
                "which is no longer supported. To convert to the new format,\n"
                "please upgrade Nix to version 1.11 first.");

        if (!lockFile(globalLock.get(), ltWrite, false)) {
            printInfo("waiting for exclusive access to the Nix store...");
            lockFile(globalLock.get(), ltWrite, true);
        }

        /* Get the schema version again, because another process may
           have performed the upgrade already. */
        curSchema = getSchema();

        if (curSchema < 7) { upgradeStore7(); }

        openDB(*state, false);

        if (curSchema < 8) {
            SQLiteTxn txn(state->db);
            state->db.exec("alter table ValidPaths add column ultimate integer");
            state->db.exec("alter table ValidPaths add column sigs text");
            txn.commit();
        }

        if (curSchema < 9) {
            SQLiteTxn txn(state->db);
            state->db.exec("drop table FailedPaths");
            txn.commit();
        }

        if (curSchema < 10) {
            SQLiteTxn txn(state->db);
            state->db.exec("alter table ValidPaths add column ca text");
            txn.commit();
        }

        writeFile(schemaPath, (format("%1%") % nixSchemaVersion).str());

        lockFile(globalLock.get(), ltRead, true);
    }

    else openDB(*state, false);

    /* Prepare SQL statements. */
    state->stmtRegisterValidPath.create(state->db,
        "insert into ValidPaths (path, hash, registrationTime, deriver, narSize, ultimate, sigs, ca) values (?, ?, ?, ?, ?, ?, ?, ?);");
    state->stmtUpdatePathInfo.create(state->db,
        "update ValidPaths set narSize = ?, hash = ?, ultimate = ?, sigs = ?, ca = ? where path = ?;");
    state->stmtAddReference.create(state->db,
        "insert or replace into Refs (referrer, reference) values (?, ?);");
    state->stmtQueryPathInfo.create(state->db,
        "select id, hash, registrationTime, deriver, narSize, ultimate, sigs, ca from ValidPaths where path = ?;");
    state->stmtQueryReferences.create(state->db,
        "select path from Refs join ValidPaths on reference = id where referrer = ?;");
    state->stmtQueryReferrers.create(state->db,
        "select path from Refs join ValidPaths on referrer = id where reference = (select id from ValidPaths where path = ?);");
    state->stmtInvalidatePath.create(state->db,
        "delete from ValidPaths where path = ?;");
    state->stmtAddDerivationOutput.create(state->db,
        "insert or replace into DerivationOutputs (drv, id, path) values (?, ?, ?);");
    state->stmtQueryValidDerivers.create(state->db,
        "select v.id, v.path from DerivationOutputs d join ValidPaths v on d.drv = v.id where d.path = ?;");
    state->stmtQueryDerivationOutputs.create(state->db,
        "select id, path from DerivationOutputs where drv = ?;");
    // Use "path >= ?" with limit 1 rather than "path like '?%'" to
    // ensure efficient lookup.
    state->stmtQueryPathFromHashPart.create(state->db,
        "select path from ValidPaths where path >= ? limit 1;");
    state->stmtQueryValidPaths.create(state->db, "select path from ValidPaths");
}


LocalStore::~LocalStore()
{
    std::shared_future<void> future;

    {
        auto state(_state.lock());
        if (state->gcRunning)
            future = state->gcFuture;
    }

    if (future.valid()) {
        printInfo("waiting for auto-GC to finish on exit...");
        future.get();
    }

    try {
        auto state(_state.lock());
        if (state->fdTempRoots) {
            state->fdTempRoots = -1;
            unlink(fnTempRoots.c_str());
        }
    } catch (...) {
        ignoreException();
    }
}


std::string LocalStore::getUri()
{
    return "local";
}


int LocalStore::getSchema()
{
    int curSchema = 0;
    if (pathExists(schemaPath)) {
        string s = readFile(schemaPath);
        if (!string2Int(s, curSchema))
            throw Error("'%1%' is corrupt", schemaPath);
    }
    return curSchema;
}


void LocalStore::openDB(State & state, bool create)
{
    if (access(dbDir.c_str(), R_OK | W_OK))
        throw SysError("Nix database directory '%1%' is not writable", dbDir);

    /* Open the Nix database. */
    string dbPath = dbDir + "/db.sqlite";
    auto & db(state.db);
    state.db = SQLite(dbPath, create);

#ifdef __CYGWIN__
    /* The cygwin version of sqlite3 has a patch which calls
       SetDllDirectory("/usr/bin") on init. It was intended to fix extension
       loading, which we don't use, and the effect of SetDllDirectory is
       inherited by child processes, and causes libraries to be loaded from
       /usr/bin instead of $PATH. This breaks quite a few things (e.g.
       checkPhase on openssh), so we set it back to default behaviour. */
    SetDllDirectoryW(L"");
#endif

    /* !!! check whether sqlite has been built with foreign key
       support */

    /* Whether SQLite should fsync().  "Normal" synchronous mode
       should be safe enough.  If the user asks for it, don't sync at
       all.  This can cause database corruption if the system
       crashes. */
    string syncMode = settings.fsyncMetadata ? "normal" : "off";
    db.exec("pragma synchronous = " + syncMode);

    /* Set the SQLite journal mode.  WAL mode is fastest, so it's the
       default. */
    string mode = settings.useSQLiteWAL ? "wal" : "truncate";
    string prevMode;
    {
        SQLiteStmt stmt;
        stmt.create(db, "pragma main.journal_mode;");
        if (sqlite3_step(stmt) != SQLITE_ROW)
            throwSQLiteError(db, "querying journal mode");
        prevMode = string((const char *) sqlite3_column_text(stmt, 0));
    }
    if (prevMode != mode &&
        sqlite3_exec(db, ("pragma main.journal_mode = " + mode + ";").c_str(), 0, 0, 0) != SQLITE_OK)
        throwSQLiteError(db, "setting journal mode");

    /* Increase the auto-checkpoint interval to 40000 pages.  This
       seems enough to ensure that instantiating the NixOS system
       derivation is done in a single fsync(). */
    if (mode == "wal" && sqlite3_exec(db, "pragma wal_autocheckpoint = 40000;", 0, 0, 0) != SQLITE_OK)
        throwSQLiteError(db, "setting autocheckpoint interval");

    /* Initialise the database schema, if necessary. */
    if (create) {
        static const char schema[] =
#include "schema.sql.gen.hh"
            ;
        db.exec(schema);
    }
}


/* To improve purity, users may want to make the Nix store a read-only
   bind mount.  So make the Nix store writable for this process. */
void LocalStore::makeStoreWritable()
{
#if __linux__
    if (getuid() != 0) return;
    /* Check if /nix/store is on a read-only mount. */
    struct statvfs stat;
    if (statvfs(realStoreDir.c_str(), &stat) != 0)
        throw SysError("getting info about the Nix store mount point");

    if (stat.f_flag & ST_RDONLY) {
        if (unshare(CLONE_NEWNS) == -1)
            throw SysError("setting up a private mount namespace");

        if (mount(0, realStoreDir.c_str(), "none", MS_REMOUNT | MS_BIND, 0) == -1)
            throw SysError("remounting %1% writable", realStoreDir);
    }
#endif
}


const time_t mtimeStore = 1; /* 1 second into the epoch */


static void canonicaliseTimestampAndPermissions(const Path & path, const struct stat & st)
{
    if (!S_ISLNK(st.st_mode)) {

        /* Mask out all type related bits. */
        mode_t mode = st.st_mode & ~S_IFMT;

        if (mode != 0444 && mode != 0555) {
            mode = (st.st_mode & S_IFMT)
                 | 0444
                 | (st.st_mode & S_IXUSR ? 0111 : 0);
            if (chmod(path.c_str(), mode) == -1)
                throw SysError("changing mode of '%1%' to %2$o", path, mode);
        }

    }

    if (st.st_mtime != mtimeStore) {
        struct timeval times[2];
        times[0].tv_sec = st.st_atime;
        times[0].tv_usec = 0;
        times[1].tv_sec = mtimeStore;
        times[1].tv_usec = 0;
#if HAVE_LUTIMES
        if (lutimes(path.c_str(), times) == -1)
            if (errno != ENOSYS ||
                (!S_ISLNK(st.st_mode) && utimes(path.c_str(), times) == -1))
#else
        if (!S_ISLNK(st.st_mode) && utimes(path.c_str(), times) == -1)
#endif
            throw SysError("changing modification time of '%1%'", path);
    }
}


void canonicaliseTimestampAndPermissions(const Path & path)
{
    struct stat st;
    if (lstat(path.c_str(), &st))
        throw SysError("getting attributes of path '%1%'", path);
    canonicaliseTimestampAndPermissions(path, st);
}


static void canonicalisePathMetaData_(const Path & path, uid_t fromUid, InodesSeen & inodesSeen)
{
    checkInterrupt();

#if __APPLE__
    /* Remove flags, in particular UF_IMMUTABLE which would prevent
       the file from being garbage-collected. FIXME: Use
       setattrlist() to remove other attributes as well. */
    if (lchflags(path.c_str(), 0)) {
        if (errno != ENOTSUP)
            throw SysError("clearing flags of path '%1%'", path);
    }
#endif

    struct stat st;
    if (lstat(path.c_str(), &st))
        throw SysError("getting attributes of path '%1%'", path);

    /* Really make sure that the path is of a supported type. */
    if (!(S_ISREG(st.st_mode) || S_ISDIR(st.st_mode) || S_ISLNK(st.st_mode)))
        throw Error("file '%1%' has an unsupported type", path);

#if __linux__
    /* Remove extended attributes / ACLs. */
    ssize_t eaSize = llistxattr(path.c_str(), nullptr, 0);

    if (eaSize < 0) {
        if (errno != ENOTSUP && errno != ENODATA)
            throw SysError("querying extended attributes of '%s'", path);
    } else if (eaSize > 0) {
        std::vector<char> eaBuf(eaSize);

        if ((eaSize = llistxattr(path.c_str(), eaBuf.data(), eaBuf.size())) < 0)
            throw SysError("querying extended attributes of '%s'", path);

        for (auto & eaName: tokenizeString<Strings>(std::string(eaBuf.data(), eaSize), std::string("\000", 1))) {
            /* Ignore SELinux security labels since these cannot be
               removed even by root. */
            if (eaName == "security.selinux") continue;
            if (lremovexattr(path.c_str(), eaName.c_str()) == -1)
                throw SysError("removing extended attribute '%s' from '%s'", eaName, path);
        }
     }
#endif

    /* Fail if the file is not owned by the build user.  This prevents
       us from messing up the ownership/permissions of files
       hard-linked into the output (e.g. "ln /etc/shadow $out/foo").
       However, ignore files that we chown'ed ourselves previously to
       ensure that we don't fail on hard links within the same build
       (i.e. "touch $out/foo; ln $out/foo $out/bar"). */
    if (fromUid != (uid_t) -1 && st.st_uid != fromUid) {
        assert(!S_ISDIR(st.st_mode));
        if (inodesSeen.find(Inode(st.st_dev, st.st_ino)) == inodesSeen.end())
            throw BuildError("invalid ownership on file '%1%'", path);
        mode_t mode = st.st_mode & ~S_IFMT;
        assert(S_ISLNK(st.st_mode) || (st.st_uid == geteuid() && (mode == 0444 || mode == 0555) && st.st_mtime == mtimeStore));
        return;
    }

    inodesSeen.insert(Inode(st.st_dev, st.st_ino));

    canonicaliseTimestampAndPermissions(path, st);

    /* Change ownership to the current uid.  If it's a symlink, use
       lchown if available, otherwise don't bother.  Wrong ownership
       of a symlink doesn't matter, since the owning user can't change
       the symlink and can't delete it because the directory is not
       writable.  The only exception is top-level paths in the Nix
       store (since that directory is group-writable for the Nix build
       users group); we check for this case below. */
    if (st.st_uid != geteuid()) {
#if HAVE_LCHOWN
        if (lchown(path.c_str(), geteuid(), getegid()) == -1)
#else
        if (!S_ISLNK(st.st_mode) &&
            chown(path.c_str(), geteuid(), getegid()) == -1)
#endif
            throw SysError("changing owner of '%1%' to %2%",
                path, geteuid());
    }

    if (S_ISDIR(st.st_mode)) {
        DirEntries entries = readDirectory(path);
        for (auto & i : entries)
            canonicalisePathMetaData_(path + "/" + i.name, fromUid, inodesSeen);
    }
}


void canonicalisePathMetaData(const Path & path, uid_t fromUid, InodesSeen & inodesSeen)
{
    canonicalisePathMetaData_(path, fromUid, inodesSeen);

    /* On platforms that don't have lchown(), the top-level path can't
       be a symlink, since we can't change its ownership. */
    struct stat st;
    if (lstat(path.c_str(), &st))
        throw SysError("getting attributes of path '%1%'", path);

    if (st.st_uid != geteuid()) {
        assert(S_ISLNK(st.st_mode));
        throw Error("wrong ownership of top-level store path '%1%'", path);
    }
}


void canonicalisePathMetaData(const Path & path, uid_t fromUid)
{
    InodesSeen inodesSeen;
    canonicalisePathMetaData(path, fromUid, inodesSeen);
}


void LocalStore::checkDerivationOutputs(const StorePath & drvPath, const Derivation & drv)
{
    assert(drvPath.isDerivation());
    std::string drvName(drvPath.name());
    drvName = string(drvName, 0, drvName.size() - drvExtension.size());

    auto check = [&](const StorePath & expected, const StorePath & actual, const std::string & varName)
    {
        if (actual != expected)
            throw Error("derivation '%s' has incorrect output '%s', should be '%s'",
                printStorePath(drvPath), printStorePath(actual), printStorePath(expected));
        auto j = drv.env.find(varName);
        if (j == drv.env.end() || parseStorePath(j->second) != actual)
            throw Error("derivation '%s' has incorrect environment variable '%s', should be '%s'",
                printStorePath(drvPath), varName, printStorePath(actual));
    };


    if (drv.isFixedOutput()) {
        DerivationOutputs::const_iterator out = drv.outputs.find("out");
        if (out == drv.outputs.end())
            throw Error("derivation '%s' does not have an output named 'out'", printStorePath(drvPath));

        FileIngestionMethod method; Hash h;
        out->second.parseHashInfo(method, h);

        check(makeFixedOutputPath(method, h, drvName), out->second.path, "out");
    }

    else {
        Hash h = hashDerivationModulo(*this, drv, true);
        for (auto & i : drv.outputs)
            check(makeOutputPath(i.first, h, drvName), i.second.path, i.first);
    }
}


uint64_t LocalStore::addValidPath(State & state,
    const ValidPathInfo & info, bool checkOutputs)
{
    if (info.ca != "" && !info.isContentAddressed(*this))
        throw Error("cannot add path '%s' to the Nix store because it claims to be content-addressed but isn't",
            printStorePath(info.path));

    state.stmtRegisterValidPath.use()
        (printStorePath(info.path))
        (info.narHash.to_string(Base16, true))
        (info.registrationTime == 0 ? time(0) : info.registrationTime)
        (info.deriver ? printStorePath(*info.deriver) : "", (bool) info.deriver)
        (info.narSize, info.narSize != 0)
        (info.ultimate ? 1 : 0, info.ultimate)
        (concatStringsSep(" ", info.sigs), !info.sigs.empty())
        (info.ca, !info.ca.empty())
        .exec();
    uint64_t id = sqlite3_last_insert_rowid(state.db);

    /* If this is a derivation, then store the derivation outputs in
       the database.  This is useful for the garbage collector: it can
       efficiently query whether a path is an output of some
       derivation. */
    if (info.path.isDerivation()) {
        auto drv = readDerivation(*this, realStoreDir + "/" + std::string(info.path.to_string()));

        /* Verify that the output paths in the derivation are correct
           (i.e., follow the scheme for computing output paths from
           derivations).  Note that if this throws an error, then the
           DB transaction is rolled back, so the path validity
           registration above is undone. */
        if (checkOutputs) checkDerivationOutputs(info.path, drv);

        for (auto & i : drv.outputs) {
            state.stmtAddDerivationOutput.use()
                (id)
                (i.first)
                (printStorePath(i.second.path))
                .exec();
        }
    }

    {
        auto state_(Store::state.lock());
        state_->pathInfoCache.upsert(storePathToHash(printStorePath(info.path)),
            PathInfoCacheValue{ .value = std::make_shared<const ValidPathInfo>(info) });
    }

    return id;
}


void LocalStore::queryPathInfoUncached(const StorePath & path,
    Callback<std::shared_ptr<const ValidPathInfo>> callback) noexcept
{
    try {
        auto info = std::make_shared<ValidPathInfo>(path.clone());

        callback(retrySQLite<std::shared_ptr<ValidPathInfo>>([&]() {
            auto state(_state.lock());

            /* Get the path info. */
            auto useQueryPathInfo(state->stmtQueryPathInfo.use()(printStorePath(info->path)));

            if (!useQueryPathInfo.next())
                return std::shared_ptr<ValidPathInfo>();

            info->id = useQueryPathInfo.getInt(0);

            try {
                info->narHash = Hash(useQueryPathInfo.getStr(1));
            } catch (BadHash & e) {
                throw Error("in valid-path entry for '%s': %s", printStorePath(path), e.what());
            }

            info->registrationTime = useQueryPathInfo.getInt(2);

            auto s = (const char *) sqlite3_column_text(state->stmtQueryPathInfo, 3);
            if (s) info->deriver = parseStorePath(s);

            /* Note that narSize = NULL yields 0. */
            info->narSize = useQueryPathInfo.getInt(4);

            info->ultimate = useQueryPathInfo.getInt(5) == 1;

            s = (const char *) sqlite3_column_text(state->stmtQueryPathInfo, 6);
            if (s) info->sigs = tokenizeString<StringSet>(s, " ");

            s = (const char *) sqlite3_column_text(state->stmtQueryPathInfo, 7);
            if (s) info->ca = s;

            /* Get the references. */
            auto useQueryReferences(state->stmtQueryReferences.use()(info->id));

            while (useQueryReferences.next())
                info->references.insert(parseStorePath(useQueryReferences.getStr(0)));

            return info;
        }));

    } catch (...) { callback.rethrow(); }
}


/* Update path info in the database. */
void LocalStore::updatePathInfo(State & state, const ValidPathInfo & info)
{
    state.stmtUpdatePathInfo.use()
        (info.narSize, info.narSize != 0)
        (info.narHash.to_string(Base16, true))
        (info.ultimate ? 1 : 0, info.ultimate)
        (concatStringsSep(" ", info.sigs), !info.sigs.empty())
        (info.ca, !info.ca.empty())
        (printStorePath(info.path))
        .exec();
}


uint64_t LocalStore::queryValidPathId(State & state, const StorePath & path)
{
    auto use(state.stmtQueryPathInfo.use()(printStorePath(path)));
    if (!use.next())
        throw Error("path '%s' is not valid", printStorePath(path));
    return use.getInt(0);
}


bool LocalStore::isValidPath_(State & state, const StorePath & path)
{
    return state.stmtQueryPathInfo.use()(printStorePath(path)).next();
}


bool LocalStore::isValidPathUncached(const StorePath & path)
{
    return retrySQLite<bool>([&]() {
        auto state(_state.lock());
        return isValidPath_(*state, path);
    });
}


StorePathSet LocalStore::queryValidPaths(const StorePathSet & paths, SubstituteFlag maybeSubstitute)
{
    StorePathSet res;
    for (auto & i : paths)
        if (isValidPath(i)) res.insert(i.clone());
    return res;
}


StorePathSet LocalStore::queryAllValidPaths()
{
    return retrySQLite<StorePathSet>([&]() {
        auto state(_state.lock());
        auto use(state->stmtQueryValidPaths.use());
        StorePathSet res;
        while (use.next()) res.insert(parseStorePath(use.getStr(0)));
        return res;
    });
}


void LocalStore::queryReferrers(State & state, const StorePath & path, StorePathSet & referrers)
{
    auto useQueryReferrers(state.stmtQueryReferrers.use()(printStorePath(path)));

    while (useQueryReferrers.next())
        referrers.insert(parseStorePath(useQueryReferrers.getStr(0)));
}


void LocalStore::queryReferrers(const StorePath & path, StorePathSet & referrers)
{
    return retrySQLite<void>([&]() {
        auto state(_state.lock());
        queryReferrers(*state, path, referrers);
    });
}


StorePathSet LocalStore::queryValidDerivers(const StorePath & path)
{
    return retrySQLite<StorePathSet>([&]() {
        auto state(_state.lock());

        auto useQueryValidDerivers(state->stmtQueryValidDerivers.use()(printStorePath(path)));

        StorePathSet derivers;
        while (useQueryValidDerivers.next())
            derivers.insert(parseStorePath(useQueryValidDerivers.getStr(1)));

        return derivers;
    });
}


StorePathSet LocalStore::queryDerivationOutputs(const StorePath & path)
{
    return retrySQLite<StorePathSet>([&]() {
        auto state(_state.lock());

        auto useQueryDerivationOutputs(state->stmtQueryDerivationOutputs.use()
            (queryValidPathId(*state, path)));

        StorePathSet outputs;
        while (useQueryDerivationOutputs.next())
            outputs.insert(parseStorePath(useQueryDerivationOutputs.getStr(1)));

        return outputs;
    });
}


StringSet LocalStore::queryDerivationOutputNames(const StorePath & path)
{
    return retrySQLite<StringSet>([&]() {
        auto state(_state.lock());

        auto useQueryDerivationOutputs(state->stmtQueryDerivationOutputs.use()
            (queryValidPathId(*state, path)));

        StringSet outputNames;
        while (useQueryDerivationOutputs.next())
            outputNames.insert(useQueryDerivationOutputs.getStr(0));

        return outputNames;
    });
}


std::optional<StorePath> LocalStore::queryPathFromHashPart(const std::string & hashPart)
{
    if (hashPart.size() != storePathHashLen) throw Error("invalid hash part");

    Path prefix = storeDir + "/" + hashPart;

    return retrySQLite<std::optional<StorePath>>([&]() -> std::optional<StorePath> {
        auto state(_state.lock());

        auto useQueryPathFromHashPart(state->stmtQueryPathFromHashPart.use()(prefix));

        if (!useQueryPathFromHashPart.next()) return {};

        const char * s = (const char *) sqlite3_column_text(state->stmtQueryPathFromHashPart, 0);
        if (s && prefix.compare(0, prefix.size(), s, prefix.size()) == 0)
            return parseStorePath(s);
        return {};
    });
}


StorePathSet LocalStore::querySubstitutablePaths(const StorePathSet & paths)
{
    if (!settings.useSubstitutes) return StorePathSet();

    StorePathSet remaining;
    for (auto & i : paths)
        remaining.insert(i.clone());

    StorePathSet res;

    for (auto & sub : getDefaultSubstituters()) {
        if (remaining.empty()) break;
        if (sub->storeDir != storeDir) continue;
        if (!sub->wantMassQuery) continue;

        auto valid = sub->queryValidPaths(remaining);

        StorePathSet remaining2;
        for (auto & path : remaining)
            if (valid.count(path))
                res.insert(path.clone());
            else
                remaining2.insert(path.clone());

        std::swap(remaining, remaining2);
    }

    return res;
}


void LocalStore::querySubstitutablePathInfos(const StorePathSet & paths,
    SubstitutablePathInfos & infos)
{
    if (!settings.useSubstitutes) return;
    for (auto & sub : getDefaultSubstituters()) {
        if (sub->storeDir != storeDir) continue;
        for (auto & path : paths) {
            if (infos.count(path)) continue;
            debug("checking substituter '%s' for path '%s'", sub->getUri(), printStorePath(path));
            try {
                auto info = sub->queryPathInfo(path);
                auto narInfo = std::dynamic_pointer_cast<const NarInfo>(
                    std::shared_ptr<const ValidPathInfo>(info));
                infos.insert_or_assign(path.clone(), SubstitutablePathInfo{
                    info->deriver ? info->deriver->clone() : std::optional<StorePath>(),
                    cloneStorePathSet(info->references),
                    narInfo ? narInfo->fileSize : 0,
                    info->narSize});
            } catch (InvalidPath &) {
            } catch (SubstituterDisabled &) {
            } catch (Error & e) {
                if (settings.tryFallback)
                    logError(e.info());
                else
                    throw;
            }
        }
    }
}


void LocalStore::registerValidPath(const ValidPathInfo & info)
{
    ValidPathInfos infos;
    infos.push_back(info);
    registerValidPaths(infos);
}


void LocalStore::registerValidPaths(const ValidPathInfos & infos)
{
    /* SQLite will fsync by default, but the new valid paths may not
       be fsync-ed.  So some may want to fsync them before registering
       the validity, at the expense of some speed of the path
       registering operation. */
    if (settings.syncBeforeRegistering) sync();

    return retrySQLite<void>([&]() {
        auto state(_state.lock());

        SQLiteTxn txn(state->db);
        StorePathSet paths;

        for (auto & i : infos) {
            assert(i.narHash.type == htSHA256);
            if (isValidPath_(*state, i.path))
                updatePathInfo(*state, i);
            else
                addValidPath(*state, i, false);
            paths.insert(i.path.clone());
        }

        for (auto & i : infos) {
            auto referrer = queryValidPathId(*state, i.path);
            for (auto & j : i.references)
                state->stmtAddReference.use()(referrer)(queryValidPathId(*state, j)).exec();
        }

        /* Check that the derivation outputs are correct.  We can't do
           this in addValidPath() above, because the references might
           not be valid yet. */
        for (auto & i : infos)
            if (i.path.isDerivation()) {
                // FIXME: inefficient; we already loaded the derivation in addValidPath().
                checkDerivationOutputs(i.path,
                    readDerivation(*this, realStoreDir + "/" + std::string(i.path.to_string())));
            }

        /* Do a topological sort of the paths.  This will throw an
           error if a cycle is detected and roll back the
           transaction.  Cycles can only occur when a derivation
           has multiple outputs. */
        topoSortPaths(paths);

        txn.commit();
    });
}


/* Invalidate a path.  The caller is responsible for checking that
   there are no referrers. */
void LocalStore::invalidatePath(State & state, const StorePath & path)
{
    debug("invalidating path '%s'", printStorePath(path));

    state.stmtInvalidatePath.use()(printStorePath(path)).exec();

    /* Note that the foreign key constraints on the Refs table take
       care of deleting the references entries for `path'. */

    {
        auto state_(Store::state.lock());
        state_->pathInfoCache.erase(storePathToHash(printStorePath(path)));
    }
}


const PublicKeys & LocalStore::getPublicKeys()
{
    auto state(_state.lock());
    if (!state->publicKeys)
        state->publicKeys = std::make_unique<PublicKeys>(getDefaultPublicKeys());
    return *state->publicKeys;
}


void LocalStore::addToStore(const ValidPathInfo & info, Source & source,
    RepairFlag repair, CheckSigsFlag checkSigs, std::shared_ptr<FSAccessor> accessor)
{
    if (!info.narHash)
        throw Error("cannot add path '%s' because it lacks a hash", printStorePath(info.path));

    if (requireSigs && checkSigs && !info.checkSignatures(*this, getPublicKeys()))
        throw Error("cannot add path '%s' because it lacks a valid signature", printStorePath(info.path));

    addTempRoot(info.path);

    if (repair || !isValidPath(info.path)) {

        PathLocks outputLock;

        Path realPath = realStoreDir + "/" + std::string(info.path.to_string());

        /* Lock the output path.  But don't lock if we're being called
           from a build hook (whose parent process already acquired a
           lock on this path). */
        if (!locksHeld.count(printStorePath(info.path)))
            outputLock.lockPaths({realPath});

        if (repair || !isValidPath(info.path)) {

            deletePath(realPath);

            if (info.ca != "" &&
                !((hasPrefix(info.ca, "text:") && !info.references.count(info.path))
                    || info.references.empty()))
                settings.requireExperimentalFeature("ca-references");

            /* While restoring the path from the NAR, compute the hash
               of the NAR. */
            std::unique_ptr<AbstractHashSink> hashSink;
            if (info.ca == "" || !info.references.count(info.path))
                hashSink = std::make_unique<HashSink>(htSHA256);
            else
                hashSink = std::make_unique<HashModuloSink>(htSHA256, storePathToHash(printStorePath(info.path)));

            LambdaSource wrapperSource([&](unsigned char * data, size_t len) -> size_t {
                size_t n = source.read(data, len);
                (*hashSink)(data, n);
                return n;
            });

            restorePath(realPath, wrapperSource);

            auto hashResult = hashSink->finish();

            if (hashResult.first != info.narHash)
                throw Error("hash mismatch importing path '%s';\n  wanted: %s\n  got:    %s",
                    printStorePath(info.path), info.narHash.to_string(Base32, true), hashResult.first.to_string(Base32, true));

            if (hashResult.second != info.narSize)
                throw Error("size mismatch importing path '%s';\n  wanted: %s\n  got:   %s",
                    printStorePath(info.path), info.narSize, hashResult.second);

            autoGC();

            canonicalisePathMetaData(realPath, -1);

            optimisePath(realPath); // FIXME: combine with hashPath()

            registerValidPath(info);
        }

        outputLock.setDeletion(true);
    }
}


StorePath LocalStore::addToStoreFromDump(const string & dump, const string & name,
    FileIngestionMethod method, HashType hashAlgo, RepairFlag repair)
{
    Hash h = hashString(hashAlgo, dump);

    auto dstPath = makeFixedOutputPath(method, h, name);

    addTempRoot(dstPath);

    if (repair || !isValidPath(dstPath)) {

        /* The first check above is an optimisation to prevent
           unnecessary lock acquisition. */

        Path realPath = realStoreDir + "/";
        realPath += dstPath.to_string();

        PathLocks outputLock({realPath});

        if (repair || !isValidPath(dstPath)) {

            deletePath(realPath);

            autoGC();

            if (method == FileIngestionMethod::Recursive) {
                StringSource source(dump);
                restorePath(realPath, source);
            } else
                writeFile(realPath, dump);

            canonicalisePathMetaData(realPath, -1);

            /* Register the SHA-256 hash of the NAR serialisation of
               the path in the database.  We may just have computed it
               above (if called with recursive == true and hashAlgo ==
               sha256); otherwise, compute it here. */
            HashResult hash;
            if (method == FileIngestionMethod::Recursive) {
                hash.first = hashAlgo == htSHA256 ? h : hashString(htSHA256, dump);
                hash.second = dump.size();
            } else
                hash = hashPath(htSHA256, realPath);

            optimisePath(realPath); // FIXME: combine with hashPath()

            ValidPathInfo info(dstPath.clone());
            info.narHash = hash.first;
            info.narSize = hash.second;
            info.ca = makeFixedOutputCA(method, h);
            registerValidPath(info);
        }

        outputLock.setDeletion(true);
    }

    return dstPath;
}


StorePath LocalStore::addToStore(const string & name, const Path & _srcPath,
    FileIngestionMethod method, HashType hashAlgo, PathFilter & filter, RepairFlag repair)
{
    Path srcPath(absPath(_srcPath));

    /* Read the whole path into memory. This is not a very scalable
       method for very large paths, but `copyPath' is mainly used for
       small files. */
    StringSink sink;
    if (method == FileIngestionMethod::Recursive)
        dumpPath(srcPath, sink, filter);
    else
        sink.s = make_ref<std::string>(readFile(srcPath));

    return addToStoreFromDump(*sink.s, name, method, hashAlgo, repair);
}


StorePath LocalStore::addTextToStore(const string & name, const string & s,
    const StorePathSet & references, RepairFlag repair)
{
    auto hash = hashString(htSHA256, s);
    auto dstPath = makeTextPath(name, hash, references);

    addTempRoot(dstPath);

    if (repair || !isValidPath(dstPath)) {

        Path realPath = realStoreDir + "/";
        realPath += dstPath.to_string();

        PathLocks outputLock({realPath});

        if (repair || !isValidPath(dstPath)) {

            deletePath(realPath);

            autoGC();

            writeFile(realPath, s);

            canonicalisePathMetaData(realPath, -1);

            StringSink sink;
            dumpString(s, sink);
            auto narHash = hashString(htSHA256, *sink.s);

            optimisePath(realPath);

            ValidPathInfo info(dstPath.clone());
            info.narHash = narHash;
            info.narSize = sink.s->size();
            info.references = cloneStorePathSet(references);
            info.ca = "text:" + hash.to_string(Base32, true);
            registerValidPath(info);
        }

        outputLock.setDeletion(true);
    }

    return dstPath;
}


/* Create a temporary directory in the store that won't be
   garbage-collected. */
Path LocalStore::createTempDirInStore()
{
    Path tmpDir;
    do {
        /* There is a slight possibility that `tmpDir' gets deleted by
           the GC between createTempDir() and addTempRoot(), so repeat
           until `tmpDir' exists. */
        tmpDir = createTempDir(realStoreDir);
        addTempRoot(parseStorePath(tmpDir));
    } while (!pathExists(tmpDir));
    return tmpDir;
}


void LocalStore::invalidatePathChecked(const StorePath & path)
{
    retrySQLite<void>([&]() {
        auto state(_state.lock());

        SQLiteTxn txn(state->db);

        if (isValidPath_(*state, path)) {
            StorePathSet referrers; queryReferrers(*state, path, referrers);
            referrers.erase(path); /* ignore self-references */
            if (!referrers.empty())
                throw PathInUse("cannot delete path '%s' because it is in use by %s",
                    printStorePath(path), showPaths(referrers));
            invalidatePath(*state, path);
        }

        txn.commit();
    });
}


bool LocalStore::verifyStore(bool checkContents, RepairFlag repair)
{
    printInfo(format("reading the Nix store..."));

    bool errors = false;

    /* Acquire the global GC lock to get a consistent snapshot of
       existing and valid paths. */
    AutoCloseFD fdGCLock = openGCLock(ltWrite);

    StringSet store;
    for (auto & i : readDirectory(realStoreDir)) store.insert(i.name);

    /* Check whether all valid paths actually exist. */
    printInfo("checking path existence...");

    StorePathSet validPaths;
    PathSet done;

    fdGCLock = -1;

    for (auto & i : queryAllValidPaths())
        verifyPath(printStorePath(i), store, done, validPaths, repair, errors);

    /* Optionally, check the content hashes (slow). */
    if (checkContents) {

        printInfo("checking link hashes...");

        for (auto & link : readDirectory(linksDir)) {
            printMsg(lvlTalkative, "checking contents of '%s'", link.name);
            Path linkPath = linksDir + "/" + link.name;
            string hash = hashPath(htSHA256, linkPath).first.to_string(Base32, false);
            if (hash != link.name) {
                logError({ 
                    .name = "Invalid hash",
                    .hint = hintfmt(
                        "link '%s' was modified! expected hash '%s', got '%s'",
                        linkPath, link.name, hash)
                });
                if (repair) {
                    if (unlink(linkPath.c_str()) == 0)
                        printInfo("removed link '%s'", linkPath);
                    else
                        throw SysError("removing corrupt link '%s'", linkPath);
                } else {
                    errors = true;
                }
            }
        }

        printInfo("checking store hashes...");

        Hash nullHash(htSHA256);

        for (auto & i : validPaths) {
            try {
                auto info = std::const_pointer_cast<ValidPathInfo>(std::shared_ptr<const ValidPathInfo>(queryPathInfo(i)));

                /* Check the content hash (optionally - slow). */
                printMsg(lvlTalkative, "checking contents of '%s'", printStorePath(i));

                std::unique_ptr<AbstractHashSink> hashSink;
                if (info->ca == "" || !info->references.count(info->path))
                    hashSink = std::make_unique<HashSink>(info->narHash.type);
                else
                    hashSink = std::make_unique<HashModuloSink>(info->narHash.type, storePathToHash(printStorePath(info->path)));

                dumpPath(Store::toRealPath(i), *hashSink);
                auto current = hashSink->finish();

                if (info->narHash != nullHash && info->narHash != current.first) {
<<<<<<< HEAD
                    logError({ 
                        .name = "Invalid hash - path modified",
                        .hint = hintfmt("path '%s' was modified! expected hash '%s', got '%s'",
                        printStorePath(i), info->narHash.to_string(), current.first.to_string())
                    });
=======
                    printError("path '%s' was modified! expected hash '%s', got '%s'",
                        printStorePath(i), info->narHash.to_string(Base32, true), current.first.to_string(Base32, true));
>>>>>>> ac4d43a3
                    if (repair) repairPath(i); else errors = true;
                } else {

                    bool update = false;

                    /* Fill in missing hashes. */
                    if (info->narHash == nullHash) {
                        printInfo("fixing missing hash on '%s'", printStorePath(i));
                        info->narHash = current.first;
                        update = true;
                    }

                    /* Fill in missing narSize fields (from old stores). */
                    if (info->narSize == 0) {
                        printInfo("updating size field on '%s' to %s", printStorePath(i), current.second);
                        info->narSize = current.second;
                        update = true;
                    }

                    if (update) {
                        auto state(_state.lock());
                        updatePathInfo(*state, *info);
                    }

                }

            } catch (Error & e) {
                /* It's possible that the path got GC'ed, so ignore
                   errors on invalid paths. */
                if (isValidPath(i))
                    logError(e.info());
                else
                    warn(e.msg());
                errors = true;
            }
        }
    }

    return errors;
}


void LocalStore::verifyPath(const Path & pathS, const StringSet & store,
    PathSet & done, StorePathSet & validPaths, RepairFlag repair, bool & errors)
{
    checkInterrupt();

    if (!done.insert(pathS).second) return;

    if (!isStorePath(pathS)) {
        logError({ 
            .name = "Nix path not found",
            .hint = hintfmt("path '%s' is not in the Nix store", pathS)
        });
        return;
    }

    auto path = parseStorePath(pathS);

    if (!store.count(std::string(path.to_string()))) {
        /* Check any referrers first.  If we can invalidate them
           first, then we can invalidate this path as well. */
        bool canInvalidate = true;
        StorePathSet referrers; queryReferrers(path, referrers);
        for (auto & i : referrers)
            if (i != path) {
                verifyPath(printStorePath(i), store, done, validPaths, repair, errors);
                if (validPaths.count(i))
                    canInvalidate = false;
            }

        if (canInvalidate) {
            printInfo("path '%s' disappeared, removing from database...", pathS);
            auto state(_state.lock());
            invalidatePath(*state, path);
        } else {
            logError({ 
                .name = "Missing path with referrers",
                .hint = hintfmt("path '%s' disappeared, but it still has valid referrers!", pathS)
            });
            if (repair)
                try {
                    repairPath(path);
                } catch (Error & e) {
                    logWarning(e.info());
                    errors = true;
                }
            else errors = true;
        }

        return;
    }

    validPaths.insert(std::move(path));
}


unsigned int LocalStore::getProtocol()
{
    return PROTOCOL_VERSION;
}


#if defined(FS_IOC_SETFLAGS) && defined(FS_IOC_GETFLAGS) && defined(FS_IMMUTABLE_FL)

static void makeMutable(const Path & path)
{
    checkInterrupt();

    struct stat st = lstat(path);

    if (!S_ISDIR(st.st_mode) && !S_ISREG(st.st_mode)) return;

    if (S_ISDIR(st.st_mode)) {
        for (auto & i : readDirectory(path))
            makeMutable(path + "/" + i.name);
    }

    /* The O_NOFOLLOW is important to prevent us from changing the
       mutable bit on the target of a symlink (which would be a
       security hole). */
    AutoCloseFD fd = open(path.c_str(), O_RDONLY | O_NOFOLLOW | O_CLOEXEC);
    if (fd == -1) {
        if (errno == ELOOP) return; // it's a symlink
        throw SysError("opening file '%1%'", path);
    }

    unsigned int flags = 0, old;

    /* Silently ignore errors getting/setting the immutable flag so
       that we work correctly on filesystems that don't support it. */
    if (ioctl(fd, FS_IOC_GETFLAGS, &flags)) return;
    old = flags;
    flags &= ~FS_IMMUTABLE_FL;
    if (old == flags) return;
    if (ioctl(fd, FS_IOC_SETFLAGS, &flags)) return;
}

/* Upgrade from schema 6 (Nix 0.15) to schema 7 (Nix >= 1.3). */
void LocalStore::upgradeStore7()
{
    if (getuid() != 0) return;
    printInfo("removing immutable bits from the Nix store (this may take a while)...");
    makeMutable(realStoreDir);
}

#else

void LocalStore::upgradeStore7()
{
}

#endif


void LocalStore::vacuumDB()
{
    auto state(_state.lock());
    state->db.exec("vacuum");
}


void LocalStore::addSignatures(const StorePath & storePath, const StringSet & sigs)
{
    retrySQLite<void>([&]() {
        auto state(_state.lock());

        SQLiteTxn txn(state->db);

        auto info = std::const_pointer_cast<ValidPathInfo>(std::shared_ptr<const ValidPathInfo>(queryPathInfo(storePath)));

        info->sigs.insert(sigs.begin(), sigs.end());

        updatePathInfo(*state, *info);

        txn.commit();
    });
}


void LocalStore::signPathInfo(ValidPathInfo & info)
{
    // FIXME: keep secret keys in memory.

    auto secretKeyFiles = settings.secretKeyFiles;

    for (auto & secretKeyFile : secretKeyFiles.get()) {
        SecretKey secretKey(readFile(secretKeyFile));
        info.sign(*this, secretKey);
    }
}


void LocalStore::createUser(const std::string & userName, uid_t userId)
{
    for (auto & dir : {
        fmt("%s/profiles/per-user/%s", stateDir, userName),
        fmt("%s/gcroots/per-user/%s", stateDir, userName)
    }) {
        createDirs(dir);
        if (chmod(dir.c_str(), 0755) == -1)
            throw SysError("changing permissions of directory '%s'", dir);
        if (chown(dir.c_str(), userId, getgid()) == -1)
            throw SysError("changing owner of directory '%s'", dir);
    }
}


}<|MERGE_RESOLUTION|>--- conflicted
+++ resolved
@@ -1279,16 +1279,11 @@
                 auto current = hashSink->finish();
 
                 if (info->narHash != nullHash && info->narHash != current.first) {
-<<<<<<< HEAD
                     logError({ 
                         .name = "Invalid hash - path modified",
                         .hint = hintfmt("path '%s' was modified! expected hash '%s', got '%s'",
-                        printStorePath(i), info->narHash.to_string(), current.first.to_string())
+                        printStorePath(i), info->narHash.to_string(Base32, true), current.first.to_string(Base32, true))
                     });
-=======
-                    printError("path '%s' was modified! expected hash '%s', got '%s'",
-                        printStorePath(i), info->narHash.to_string(Base32, true), current.first.to_string(Base32, true));
->>>>>>> ac4d43a3
                     if (repair) repairPath(i); else errors = true;
                 } else {
 
