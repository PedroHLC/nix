#pragma once

#include "sqlite.hh"

#include "pathlocks.hh"
#include "store-api.hh"
#include "sync.hh"
#include "util.hh"

#include <chrono>
#include <future>
#include <string>
#include <unordered_set>


namespace nix {


/* Nix store and database schema version.  Version 1 (or 0) was Nix <=
   0.7.  Version 2 was Nix 0.8 and 0.9.  Version 3 is Nix 0.10.
   Version 4 is Nix 0.11.  Version 5 is Nix 0.12-0.16.  Version 6 is
   Nix 1.0.  Version 7 is Nix 1.3. Version 10 is 2.0. */
const int nixSchemaVersion = 10;


struct Derivation;


struct OptimiseStats
{
    unsigned long filesLinked = 0;
    uint64_t bytesFreed = 0;
    uint64_t blocksFreed = 0;
};


class LocalStore : public LocalFSStore
{
private:

    /* Lock file used for upgrading. */
    AutoCloseFD globalLock;

    struct State
    {
        /* The SQLite database object. */
        SQLite db;

        /* Some precompiled SQLite statements. */
        SQLiteStmt stmtRegisterValidPath;
        SQLiteStmt stmtUpdatePathInfo;
        SQLiteStmt stmtAddReference;
        SQLiteStmt stmtQueryPathInfo;
        SQLiteStmt stmtQueryReferences;
        SQLiteStmt stmtQueryReferrers;
        SQLiteStmt stmtInvalidatePath;
        SQLiteStmt stmtAddDerivationOutput;
        SQLiteStmt stmtQueryValidDerivers;
        SQLiteStmt stmtQueryDerivationOutputs;
        SQLiteStmt stmtQueryPathFromHashPart;
        SQLiteStmt stmtQueryValidPaths;

        /* The file to which we write our temporary roots. */
        AutoCloseFD fdTempRoots;

        /* The last time we checked whether to do an auto-GC, or an
           auto-GC finished. */
        std::chrono::time_point<std::chrono::steady_clock> lastGCCheck;

        /* Whether auto-GC is running. If so, get gcFuture to wait for
           the GC to finish. */
        bool gcRunning = false;
        std::shared_future<void> gcFuture;

        /* How much disk space was available after the previous
           auto-GC. If the current available disk space is below
           minFree but not much below availAfterGC, then there is no
           point in starting a new GC. */
        uint64_t availAfterGC = std::numeric_limits<uint64_t>::max();

        std::unique_ptr<PublicKeys> publicKeys;
    };

    Sync<State, std::recursive_mutex> _state;

public:

    PathSetting realStoreDir_;

    const Path realStoreDir;
    const Path dbDir;
    const Path linksDir;
    const Path reservedPath;
    const Path schemaPath;
    const Path trashDir;
    const Path tempRootsDir;
    const Path fnTempRoots;

private:

    Setting<bool> requireSigs{(Store*) this,
        settings.requireSigs,
        "require-sigs", "whether store paths should have a trusted signature on import"};

    const PublicKeys & getPublicKeys();

public:

    // Hack for build-remote.cc.
    PathSet locksHeld;

    /* Initialise the local store, upgrading the schema if
       necessary. */
    LocalStore(const Params & params);

    ~LocalStore();

    /* Implementations of abstract store API methods. */

    std::string getUri() override;

    bool isValidPathUncached(const StorePath & path) override;

    StorePathSet queryValidPaths(const StorePathSet & paths,
        SubstituteFlag maybeSubstitute = NoSubstitute) override;

    StorePathSet queryAllValidPaths() override;

    void queryPathInfoUncached(const StorePath & path,
        Callback<std::shared_ptr<const ValidPathInfo>> callback) noexcept override;

    void queryReferrers(const StorePath & path, StorePathSet & referrers) override;

    StorePathSet queryValidDerivers(const StorePath & path) override;

<<<<<<< HEAD
    std::map<std::string, std::optional<StorePath>> queryDerivationOutputMap(const StorePath & path) override;
=======
    std::map<std::string, std::optional<StorePath>> queryPartialDerivationOutputMap(const StorePath & path) override;
>>>>>>> 4d77513d

    std::optional<StorePath> queryPathFromHashPart(const std::string & hashPart) override;

    StorePathSet querySubstitutablePaths(const StorePathSet & paths) override;

    void querySubstitutablePathInfos(const StorePathCAMap & paths,
        SubstitutablePathInfos & infos) override;

    void addToStore(const ValidPathInfo & info, Source & source,
        RepairFlag repair, CheckSigsFlag checkSigs) override;

    StorePath addToStoreFromDump(Source & dump, const string & name,
        FileIngestionMethod method, HashType hashAlgo, RepairFlag repair) override;

    StorePath addTextToStore(const string & name, const string & s,
        const StorePathSet & references, RepairFlag repair) override;

    void buildPaths(
        const std::vector<StorePathWithOutputs> & paths,
        BuildMode buildMode) override;

    BuildResult buildDerivation(const StorePath & drvPath, const BasicDerivation & drv,
        BuildMode buildMode) override;

    void ensurePath(const StorePath & path) override;

    void addTempRoot(const StorePath & path) override;

    void addIndirectRoot(const Path & path) override;

    void syncWithGC() override;

private:

    typedef std::shared_ptr<AutoCloseFD> FDPtr;
    typedef list<FDPtr> FDs;

    void findTempRoots(FDs & fds, Roots & roots, bool censor);

public:

    Roots findRoots(bool censor) override;

    void collectGarbage(const GCOptions & options, GCResults & results) override;

    /* Optimise the disk space usage of the Nix store by hard-linking
       files with the same contents. */
    void optimiseStore(OptimiseStats & stats);

    void optimiseStore() override;

    /* Optimise a single store path. */
    void optimisePath(const Path & path);

    bool verifyStore(bool checkContents, RepairFlag repair) override;

    /* Register the validity of a path, i.e., that `path' exists, that
       the paths referenced by it exists, and in the case of an output
       path of a derivation, that it has been produced by a successful
       execution of the derivation (or something equivalent).  Also
       register the hash of the file system contents of the path.  The
       hash must be a SHA-256 hash. */
    void registerValidPath(const ValidPathInfo & info);

    void registerValidPaths(const ValidPathInfos & infos);

    unsigned int getProtocol() override;

    void vacuumDB();

    /* Repair the contents of the given path by redownloading it using
       a substituter (if available). */
    void repairPath(const StorePath & path);

    void addSignatures(const StorePath & storePath, const StringSet & sigs) override;

    /* If free disk space in /nix/store if below minFree, delete
       garbage until it exceeds maxFree. */
    void autoGC(bool sync = true);

private:

    int getSchema();

    void openDB(State & state, bool create);

    void makeStoreWritable();

    uint64_t queryValidPathId(State & state, const StorePath & path);

    uint64_t addValidPath(State & state, const ValidPathInfo & info, bool checkOutputs = true);

    void invalidatePath(State & state, const StorePath & path);

    /* Delete a path from the Nix store. */
    void invalidatePathChecked(const StorePath & path);

    void verifyPath(const Path & path, const StringSet & store,
        PathSet & done, StorePathSet & validPaths, RepairFlag repair, bool & errors);

    void updatePathInfo(State & state, const ValidPathInfo & info);

    void upgradeStore6();
    void upgradeStore7();
    PathSet queryValidPathsOld();
    ValidPathInfo queryPathInfoOld(const Path & path);

    struct GCState;

    void deleteGarbage(GCState & state, const Path & path);

    void tryToDelete(GCState & state, const Path & path);

    bool canReachRoot(GCState & state, StorePathSet & visited, const StorePath & path);

    void deletePathRecursive(GCState & state, const Path & path);

    bool isActiveTempFile(const GCState & state,
        const Path & path, const string & suffix);

    AutoCloseFD openGCLock(LockType lockType);

    void findRoots(const Path & path, unsigned char type, Roots & roots);

    void findRootsNoTemp(Roots & roots, bool censor);

    void findRuntimeRoots(Roots & roots, bool censor);

    void removeUnusedLinks(const GCState & state);

    Path createTempDirInStore();

    void checkDerivationOutputs(const StorePath & drvPath, const Derivation & drv);

    typedef std::unordered_set<ino_t> InodeHash;

    InodeHash loadInodeHash();
    Strings readDirectoryIgnoringInodes(const Path & path, const InodeHash & inodeHash);
    void optimisePath_(Activity * act, OptimiseStats & stats, const Path & path, InodeHash & inodeHash);

    // Internal versions that are not wrapped in retry_sqlite.
    bool isValidPath_(State & state, const StorePath & path);
    void queryReferrers(State & state, const StorePath & path, StorePathSet & referrers);

    /* Add signatures to a ValidPathInfo using the secret keys
       specified by the ‘secret-key-files’ option. */
    void signPathInfo(ValidPathInfo & info);

    Path getRealStoreDir() override { return realStoreDir; }

    void createUser(const std::string & userName, uid_t userId) override;

    friend class DerivationGoal;
    friend class SubstitutionGoal;
};


typedef std::pair<dev_t, ino_t> Inode;
typedef set<Inode> InodesSeen;


/* "Fix", or canonicalise, the meta-data of the files in a store path
   after it has been built.  In particular:
   - the last modification date on each file is set to 1 (i.e.,
     00:00:01 1/1/1970 UTC)
   - the permissions are set of 444 or 555 (i.e., read-only with or
     without execute permission; setuid bits etc. are cleared)
   - the owner and group are set to the Nix user and group, if we're
     running as root. */
void canonicalisePathMetaData(const Path & path, uid_t fromUid, InodesSeen & inodesSeen);
void canonicalisePathMetaData(const Path & path, uid_t fromUid);

void canonicaliseTimestampAndPermissions(const Path & path);

MakeError(PathInUse, Error);

}<|MERGE_RESOLUTION|>--- conflicted
+++ resolved
@@ -133,11 +133,7 @@
 
     StorePathSet queryValidDerivers(const StorePath & path) override;
 
-<<<<<<< HEAD
-    std::map<std::string, std::optional<StorePath>> queryDerivationOutputMap(const StorePath & path) override;
-=======
     std::map<std::string, std::optional<StorePath>> queryPartialDerivationOutputMap(const StorePath & path) override;
->>>>>>> 4d77513d
 
     std::optional<StorePath> queryPathFromHashPart(const std::string & hashPart) override;
 
