--- conflicted
+++ resolved
@@ -72,12 +72,4 @@
                 "7299aeadb6889018501d289e4900f7e4331b99dec4b5433a"
                 "c7d329eeb6dd26545e96e55b874be909");
     }
-<<<<<<< HEAD
-
-    TEST(hashString, hashingWithUnknownAlgoExits) {
-        auto s = "unknown";
-        ASSERT_DEATH(hashString(HashType::Unknown, s), "");
-    }
-=======
->>>>>>> 406dbb7f
 }