#include "installables.hh"
#include "command.hh"
#include "attr-path.hh"
#include "common-eval-args.hh"
#include "derivations.hh"
#include "eval-inline.hh"
#include "eval.hh"
#include "get-drvs.hh"
#include "store-api.hh"
#include "shared.hh"
#include "flake/flake.hh"
#include "flake/eval-cache.hh"
#include "url.hh"

#include <gc/gc.h>

#include <regex>
#include <queue>

namespace nix {

<<<<<<< HEAD
MixFlakeOptions::MixFlakeOptions()
{
    mkFlag()
        .longName("recreate-lock-file")
        .description("recreate lock file from scratch")
        .set(&lockFlags.recreateLockFile, true);
=======

SourceExprCommand::SourceExprCommand()
{
    mkFlag()
        .shortName('f')
        .longName("file")
        .label("file")
        .description("evaluate FILE rather than the default")
        .dest(&file);
}

Value * SourceExprCommand::getSourceExpr(EvalState & state)
{
    if (vSourceExpr) return vSourceExpr.get();

    auto sToplevel = state.symbols.create("_toplevel");

    // Allocate the vSourceExpr Value as uncollectable. Boehm GC doesn't
    // consider the member variable "alive" during execution causing it to be
    // GC'ed in the middle of evaluation.
    vSourceExpr = std::allocate_shared<Value>(traceable_allocator<Value>());

    if (file != "")
        state.evalFile(lookupFileArg(state, file), *vSourceExpr);
>>>>>>> 2f9789c2

    mkFlag()
        .longName("no-update-lock-file")
        .description("do not allow any updates to the lock file")
        .set(&lockFlags.updateLockFile, false);

    mkFlag()
        .longName("no-write-lock-file")
        .description("do not write the newly generated lock file")
        .set(&lockFlags.writeLockFile, false);

    mkFlag()
        .longName("no-registries")
        .description("don't use flake registries")
        .set(&lockFlags.useRegistries, false);

    mkFlag()
        .longName("commit-lock-file")
        .description("commit changes to the lock file")
        .set(&lockFlags.commitLockFile, true);

    mkFlag()
        .longName("update-input")
        .description("update a specific flake input")
        .label("input-path")
        .handler([&](std::vector<std::string> ss) {
            lockFlags.inputUpdates.insert(flake::parseInputPath(ss[0]));
        });

    mkFlag()
        .longName("override-input")
        .description("override a specific flake input (e.g. 'dwarffs/nixpkgs')")
        .arity(2)
        .labels({"input-path", "flake-url"})
        .handler([&](std::vector<std::string> ss) {
            lockFlags.inputOverrides.insert_or_assign(
                flake::parseInputPath(ss[0]),
                parseFlakeRef(ss[1], absPath(".")));
        });
}

SourceExprCommand::SourceExprCommand()
{
    mkFlag()
        .shortName('f')
        .longName("file")
        .label("file")
        .description("evaluate attributes from FILE")
        .dest(&file);

    mkFlag()
        .longName("expr")
        .label("expr")
        .description("evaluate attributes from EXPR")
        .dest(&expr);
}

Strings SourceExprCommand::getDefaultFlakeAttrPaths()
{
    return {"defaultPackage." + settings.thisSystem.get()};
}

<<<<<<< HEAD
Strings SourceExprCommand::getDefaultFlakeAttrPathPrefixes()
{
    return {
        // As a convenience, look for the attribute in
        // 'outputs.packages'.
        "packages." + settings.thisSystem.get() + ".",
        // As a temporary hack until Nixpkgs is properly converted
        // to provide a clean 'packages' set, look in 'legacyPackages'.
        "legacyPackages." + settings.thisSystem.get() + "."
    };
=======
    return vSourceExpr.get();
>>>>>>> 2f9789c2
}

ref<EvalState> EvalCommand::getEvalState()
{
    if (!evalState)
        evalState = std::make_shared<EvalState>(searchPath, getStore());
    return ref<EvalState>(evalState);
}

Buildable Installable::toBuildable()
{
    auto buildables = toBuildables();
    if (buildables.size() != 1)
        throw Error("installable '%s' evaluates to %d derivations, where only one is expected", what(), buildables.size());
    return std::move(buildables[0]);
}

App::App(EvalState & state, Value & vApp)
{
    state.forceAttrs(vApp);

    auto aType = vApp.attrs->need(state.sType);
    if (state.forceStringNoCtx(*aType.value, *aType.pos) != "app")
        throw Error("value does not have type 'app', at %s", *aType.pos);

    auto aProgram = vApp.attrs->need(state.symbols.create("program"));
    program = state.forceString(*aProgram.value, context, *aProgram.pos);

    // FIXME: check that 'program' is in the closure of 'context'.
    if (!state.store->isInStore(program))
        throw Error("app program '%s' is not in the Nix store", program);
}

App Installable::toApp(EvalState & state)
{
    return App(state, *toValue(state).first);
}

struct InstallableStorePath : Installable
{
    ref<Store> store;
    StorePath storePath;

    InstallableStorePath(ref<Store> store, const Path & storePath)
        : store(store), storePath(store->parseStorePath(storePath)) { }

    std::string what() override { return store->printStorePath(storePath); }

    Buildables toBuildables() override
    {
        std::map<std::string, StorePath> outputs;
        outputs.insert_or_assign("out", storePath.clone());
        Buildable b{
            .drvPath = storePath.isDerivation() ? storePath.clone() : std::optional<StorePath>(),
            .outputs = std::move(outputs)
        };
        Buildables bs;
        bs.push_back(std::move(b));
        return bs;
    }

    std::optional<StorePath> getStorePath() override
    {
        return storePath.clone();
    }
};

std::vector<flake::EvalCache::Derivation> InstallableValue::toDerivations()
{
    auto state = cmd.getEvalState();

    auto v = toValue(*state).first;

    Bindings & autoArgs = *cmd.getAutoArgs(*state);

    DrvInfos drvInfos;
    getDerivations(*state, *v, "", autoArgs, drvInfos, false);

    std::vector<flake::EvalCache::Derivation> res;
    for (auto & drvInfo : drvInfos) {
        res.push_back({
            state->store->parseStorePath(drvInfo.queryDrvPath()),
            state->store->parseStorePath(drvInfo.queryOutPath()),
            drvInfo.queryOutputName()
        });
    }

    return res;
}

Buildables InstallableValue::toBuildables()
{
    auto state = cmd.getEvalState();

    Buildables res;

    StorePathSet drvPaths;

    for (auto & drv : toDerivations()) {
        Buildable b{.drvPath = drv.drvPath.clone()};
        drvPaths.insert(drv.drvPath.clone());

        auto outputName = drv.outputName;
        if (outputName == "")
            throw Error("derivation '%s' lacks an 'outputName' attribute", state->store->printStorePath(*b.drvPath));

        b.outputs.emplace(outputName, drv.outPath.clone());

        res.push_back(std::move(b));
    }

    // Hack to recognize .all: if all drvs have the same drvPath,
    // merge the buildables.
    if (drvPaths.size() == 1) {
        Buildable b{.drvPath = drvPaths.begin()->clone()};
        for (auto & b2 : res)
            for (auto & output : b2.outputs)
                b.outputs.insert_or_assign(output.first, output.second.clone());
        Buildables bs;
        bs.push_back(std::move(b));
        return bs;
    } else
        return res;
}

struct InstallableExpr : InstallableValue
{
    std::string text;

    InstallableExpr(SourceExprCommand & cmd, const std::string & text)
         : InstallableValue(cmd), text(text) { }

    std::string what() override { return text; }

    std::pair<Value *, Pos> toValue(EvalState & state) override
    {
        auto v = state.allocValue();
        state.eval(state.parseExprFromString(text, absPath(".")), *v);
        return {v, noPos};
    }
};

struct InstallableAttrPath : InstallableValue
{
    Value * v;
    std::string attrPath;

    InstallableAttrPath(SourceExprCommand & cmd, Value * v, const std::string & attrPath)
        : InstallableValue(cmd), v(v), attrPath(attrPath)
    { }

    std::string what() override { return attrPath; }

    std::pair<Value *, Pos> toValue(EvalState & state) override
    {
        auto [vRes, pos] = findAlongAttrPath(state, attrPath, *cmd.getAutoArgs(state), *v);
        state.forceValue(*vRes);
        return {vRes, pos};
    }
};

std::vector<std::string> InstallableFlake::getActualAttrPaths()
{
    std::vector<std::string> res;

    for (auto & prefix : prefixes)
        res.push_back(prefix + *attrPaths.begin());

    for (auto & s : attrPaths)
        res.push_back(s);

    return res;
}

Value * InstallableFlake::getFlakeOutputs(EvalState & state, const flake::LockedFlake & lockedFlake)
{
    auto vFlake = state.allocValue();

    callFlake(state, lockedFlake, *vFlake);

    auto aOutputs = vFlake->attrs->get(state.symbols.create("outputs"));
    assert(aOutputs);

    state.forceValue(*aOutputs->value);

    return aOutputs->value;
}

std::tuple<std::string, FlakeRef, flake::EvalCache::Derivation> InstallableFlake::toDerivation()
{
    auto state = cmd.getEvalState();

    auto lockedFlake = lockFlake(*state, flakeRef, cmd.lockFlags);

    Value * vOutputs = nullptr;

    auto emptyArgs = state->allocBindings(0);

    auto & evalCache = flake::EvalCache::singleton();

    auto fingerprint = lockedFlake.getFingerprint();

    for (auto & attrPath : getActualAttrPaths()) {
        auto drv = evalCache.getDerivation(fingerprint, attrPath);
        if (drv) {
            if (state->store->isValidPath(drv->drvPath))
                return {attrPath, lockedFlake.flake.lockedRef, std::move(*drv)};
        }

        if (!vOutputs)
            vOutputs = getFlakeOutputs(*state, lockedFlake);

        try {
            auto * v = findAlongAttrPath(*state, attrPath, *emptyArgs, *vOutputs).first;
            state->forceValue(*v);

            auto drvInfo = getDerivation(*state, *v, false);
            if (!drvInfo)
                throw Error("flake output attribute '%s' is not a derivation", attrPath);

            auto drv = flake::EvalCache::Derivation{
                state->store->parseStorePath(drvInfo->queryDrvPath()),
                state->store->parseStorePath(drvInfo->queryOutPath()),
                drvInfo->queryOutputName()
            };

            evalCache.addDerivation(fingerprint, attrPath, drv);

            return {attrPath, lockedFlake.flake.lockedRef, std::move(drv)};
        } catch (AttrPathNotFound & e) {
        }
    }

    throw Error("flake '%s' does not provide attribute %s",
        flakeRef, concatStringsSep(", ", quoteStrings(attrPaths)));
}

std::vector<flake::EvalCache::Derivation> InstallableFlake::toDerivations()
{
    std::vector<flake::EvalCache::Derivation> res;
    res.push_back(std::get<2>(toDerivation()));
    return res;
}

std::pair<Value *, Pos> InstallableFlake::toValue(EvalState & state)
{
    auto lockedFlake = lockFlake(state, flakeRef, cmd.lockFlags);

    auto vOutputs = getFlakeOutputs(state, lockedFlake);

    auto emptyArgs = state.allocBindings(0);

    for (auto & attrPath : getActualAttrPaths()) {
        try {
            auto [v, pos] = findAlongAttrPath(state, attrPath, *emptyArgs, *vOutputs);
            state.forceValue(*v);
            return {v, pos};
        } catch (AttrPathNotFound & e) {
        }
    }

    throw Error("flake '%s' does not provide attribute %s",
        flakeRef, concatStringsSep(", ", quoteStrings(attrPaths)));
}

// FIXME: extend
std::string attrRegex = R"([A-Za-z_][A-Za-z0-9-_+]*)";
static std::regex attrPathRegex(fmt(R"(%1%(\.%1%)*)", attrRegex));

std::vector<std::shared_ptr<Installable>> SourceExprCommand::parseInstallables(
    ref<Store> store, std::vector<std::string> ss)
{
    std::vector<std::shared_ptr<Installable>> result;

    if (file || expr) {
        if (file && expr)
            throw UsageError("'--file' and '--expr' are exclusive");

        // FIXME: backward compatibility hack
        if (file) evalSettings.pureEval = false;

        auto state = getEvalState();
        auto vFile = state->allocValue();

        if (file)
            state->evalFile(lookupFileArg(*state, *file), *vFile);
        else {
            auto e = state->parseExprFromString(*expr, absPath("."));
            state->eval(e, *vFile);
        }

        for (auto & s : ss)
            result.push_back(std::make_shared<InstallableAttrPath>(*this, vFile, s == "." ? "" : s));

    } else {

        auto follow = [&](const std::string & s) -> std::optional<StorePath> {
            try {
                return store->followLinksToStorePath(s);
            } catch (NotInStore &) {
                return {};
            }
        };

        for (auto & s : ss) {
            if (hasPrefix(s, "nixpkgs.")) {
                bool static warned;
                warnOnce(warned, "the syntax 'nixpkgs.<attr>' is deprecated; use 'nixpkgs#<attr>' instead");
                result.push_back(std::make_shared<InstallableFlake>(*this,
                        FlakeRef::fromAttrs({{"type", "indirect"}, {"id", "nixpkgs"}}),
                        Strings{"legacyPackages." + settings.thisSystem.get() + "." + std::string(s, 8)}, Strings{}));
            }

            else {
                auto res = maybeParseFlakeRefWithFragment(s, absPath("."));
                if (res) {
                    auto &[flakeRef, fragment] = *res;
                    result.push_back(std::make_shared<InstallableFlake>(
                            *this, std::move(flakeRef),
                            fragment == "" ? getDefaultFlakeAttrPaths() : Strings{fragment},
                            getDefaultFlakeAttrPathPrefixes()));
                } else {
                    std::optional<StorePath> storePath;
                    if (s.find('/') != std::string::npos && (storePath = follow(s)))
                        result.push_back(std::make_shared<InstallableStorePath>(store, store->printStorePath(*storePath)));
                    else
                        throw Error("unrecognized argument '%s'", s);
                }
            }
        }
    }

    return result;
}

std::shared_ptr<Installable> SourceExprCommand::parseInstallable(
    ref<Store> store, const std::string & installable)
{
    auto installables = parseInstallables(store, {installable});
    assert(installables.size() == 1);
    return installables.front();
}

Buildables build(ref<Store> store, RealiseMode mode,
    std::vector<std::shared_ptr<Installable>> installables)
{
    if (mode != Build)
        settings.readOnlyMode = true;

    Buildables buildables;

    std::vector<StorePathWithOutputs> pathsToBuild;

    for (auto & i : installables) {
        for (auto & b : i->toBuildables()) {
            if (b.drvPath) {
                StringSet outputNames;
                for (auto & output : b.outputs)
                    outputNames.insert(output.first);
                pathsToBuild.push_back({*b.drvPath, outputNames});
            } else
                for (auto & output : b.outputs)
                    pathsToBuild.push_back({output.second.clone()});
            buildables.push_back(std::move(b));
        }
    }

    if (mode == DryRun)
        printMissing(store, pathsToBuild, lvlError);
    else if (mode == Build)
        store->buildPaths(pathsToBuild);

    return buildables;
}

StorePathSet toStorePaths(ref<Store> store, RealiseMode mode,
    std::vector<std::shared_ptr<Installable>> installables)
{
    StorePathSet outPaths;

    for (auto & b : build(store, mode, installables))
        for (auto & output : b.outputs)
            outPaths.insert(output.second.clone());

    return outPaths;
}

StorePath toStorePath(ref<Store> store, RealiseMode mode,
    std::shared_ptr<Installable> installable)
{
    auto paths = toStorePaths(store, mode, {installable});

    if (paths.size() != 1)
        throw Error("argument '%s' should evaluate to one store path", installable->what());

    return paths.begin()->clone();
}

StorePathSet toDerivations(ref<Store> store,
    std::vector<std::shared_ptr<Installable>> installables, bool useDeriver)
{
    StorePathSet drvPaths;

    for (auto & i : installables)
        for (auto & b : i->toBuildables()) {
            if (!b.drvPath) {
                if (!useDeriver)
                    throw Error("argument '%s' did not evaluate to a derivation", i->what());
                for (auto & output : b.outputs) {
                    auto derivers = store->queryValidDerivers(output.second);
                    if (derivers.empty())
                        throw Error("'%s' does not have a known deriver", i->what());
                    // FIXME: use all derivers?
                    drvPaths.insert(derivers.begin()->clone());
                }
            } else
                drvPaths.insert(b.drvPath->clone());
        }

    return drvPaths;
}

void InstallablesCommand::prepare()
{
    if (_installables.empty() && useDefaultInstallables())
        // FIXME: commands like "nix install" should not have a
        // default, probably.
        _installables.push_back(".");
    installables = parseInstallables(getStore(), _installables);
}

void InstallableCommand::prepare()
{
    installable = parseInstallable(getStore(), _installable);
}

}<|MERGE_RESOLUTION|>--- conflicted
+++ resolved
@@ -19,39 +19,12 @@
 
 namespace nix {
 
-<<<<<<< HEAD
 MixFlakeOptions::MixFlakeOptions()
 {
     mkFlag()
         .longName("recreate-lock-file")
         .description("recreate lock file from scratch")
         .set(&lockFlags.recreateLockFile, true);
-=======
-
-SourceExprCommand::SourceExprCommand()
-{
-    mkFlag()
-        .shortName('f')
-        .longName("file")
-        .label("file")
-        .description("evaluate FILE rather than the default")
-        .dest(&file);
-}
-
-Value * SourceExprCommand::getSourceExpr(EvalState & state)
-{
-    if (vSourceExpr) return vSourceExpr.get();
-
-    auto sToplevel = state.symbols.create("_toplevel");
-
-    // Allocate the vSourceExpr Value as uncollectable. Boehm GC doesn't
-    // consider the member variable "alive" during execution causing it to be
-    // GC'ed in the middle of evaluation.
-    vSourceExpr = std::allocate_shared<Value>(traceable_allocator<Value>());
-
-    if (file != "")
-        state.evalFile(lookupFileArg(state, file), *vSourceExpr);
->>>>>>> 2f9789c2
 
     mkFlag()
         .longName("no-update-lock-file")
@@ -114,7 +87,6 @@
     return {"defaultPackage." + settings.thisSystem.get()};
 }
 
-<<<<<<< HEAD
 Strings SourceExprCommand::getDefaultFlakeAttrPathPrefixes()
 {
     return {
@@ -125,9 +97,6 @@
         // to provide a clean 'packages' set, look in 'legacyPackages'.
         "legacyPackages." + settings.thisSystem.get() + "."
     };
-=======
-    return vSourceExpr.get();
->>>>>>> 2f9789c2
 }
 
 ref<EvalState> EvalCommand::getEvalState()
