--- conflicted
+++ resolved
@@ -82,12 +82,7 @@
                 narHash,
             };
             info.references = std::move(references);
-<<<<<<< HEAD
             info.hasSelfReference = std::move(hasSelfReference);
-            info.narHash = narHash;
-=======
-            if (hasSelfReference) info.references.insert(info.path);
->>>>>>> 8d9402f4
             info.narSize = sink.s->size();
             info.ca = FixedOutputHash {
                 .method = FileIngestionMethod::Recursive,
