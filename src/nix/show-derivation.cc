// FIXME: integrate this with nix path-info?
// FIXME: rename to 'nix store show-derivation' or 'nix debug show-derivation'?

#include "command.hh"
#include "common-args.hh"
#include "store-api.hh"
#include "archive.hh"
#include "json.hh"
#include "derivations.hh"

using namespace nix;

struct CmdShowDerivation : InstallablesCommand
{
    bool recursive = false;

    CmdShowDerivation()
    {
        addFlag({
            .longName = "recursive",
            .shortName = 'r',
            .description = "Include the dependencies of the specified derivations.",
            .handler = {&recursive, true}
        });
    }

    std::string description() override
    {
        return "show the contents of a store derivation";
    }

    std::string doc() override
    {
        return
          #include "show-derivation.md"
          ;
    }

    Category category() override { return catUtility; }

    void run(ref<Store> store) override
    {
        auto drvPaths = toDerivations(store, installables, true);

        if (recursive) {
            StorePathSet closure;
            store->computeFSClosure(drvPaths, closure);
            drvPaths = std::move(closure);
        }

        {

        JSONObject jsonRoot(std::cout, true);

        for (auto & drvPath : drvPaths) {
            if (!drvPath.isDerivation()) continue;

            auto drvObj(jsonRoot.object(store->printStorePath(drvPath)));

            auto drv = store->readDerivation(drvPath);

            {
                auto outputsObj(drvObj.object("outputs"));
                for (auto & [_outputName, output] : drv.outputs) {
                    auto & outputName = _outputName; // work around clang bug
                    auto outputObj { outputsObj.object(outputName) };
                    std::visit(overloaded {
                        [&](const DerivationOutputInputAddressed & doi) {
                            outputObj.attr("path", store->printStorePath(doi.path));
                        },
                        [&](const DerivationOutputCAFixed & dof) {
                            outputObj.attr("path", store->printStorePath(dof.path(*store, drv.name, outputName)));
                            outputObj.attr("hashAlgo", printMethodAlgo(dof.ca));
                            outputObj.attr("hash", getContentAddressHash(dof.ca).to_string(Base16, false));
                            // FIXME print refs?
                        },
<<<<<<< HEAD
                        [&](DerivationOutputCAFloating dof) {
                            outputObj.attr("hashAlgo", makeContentAddressingPrefix(dof.method) + printHashType(dof.hashType));
=======
                        [&](const DerivationOutputCAFloating & dof) {
                            outputObj.attr("hashAlgo", makeFileIngestionPrefix(dof.method) + printHashType(dof.hashType));
>>>>>>> 13b6b645
                        },
                        [&](const DerivationOutputDeferred &) {},
                    }, output.output);
                }
            }

            {
                auto inputsList(drvObj.list("inputSrcs"));
                for (auto & input : drv.inputSrcs)
                    inputsList.elem(store->printStorePath(input));
            }

            {
                auto inputDrvsObj(drvObj.object("inputDrvs"));
                for (auto & input : drv.inputDrvs) {
                    auto inputList(inputDrvsObj.list(store->printStorePath(input.first)));
                    for (auto & outputId : input.second)
                        inputList.elem(outputId);
                }
            }

            drvObj.attr("system", drv.platform);
            drvObj.attr("builder", drv.builder);

            {
                auto argsList(drvObj.list("args"));
                for (auto & arg : drv.args)
                    argsList.elem(arg);
            }

            {
                auto envObj(drvObj.object("env"));
                for (auto & var : drv.env)
                    envObj.attr(var.first, var.second);
            }
        }

        }

        std::cout << "\n";
    }
};

static auto rCmdShowDerivation = registerCommand<CmdShowDerivation>("show-derivation");<|MERGE_RESOLUTION|>--- conflicted
+++ resolved
@@ -74,13 +74,8 @@
                             outputObj.attr("hash", getContentAddressHash(dof.ca).to_string(Base16, false));
                             // FIXME print refs?
                         },
-<<<<<<< HEAD
-                        [&](DerivationOutputCAFloating dof) {
+                        [&](const DerivationOutputCAFloating & dof) {
                             outputObj.attr("hashAlgo", makeContentAddressingPrefix(dof.method) + printHashType(dof.hashType));
-=======
-                        [&](const DerivationOutputCAFloating & dof) {
-                            outputObj.attr("hashAlgo", makeFileIngestionPrefix(dof.method) + printHashType(dof.hashType));
->>>>>>> 13b6b645
                         },
                         [&](const DerivationOutputDeferred &) {},
                     }, output.output);
